use std::fmt;
use std::sync::mpsc::channel;
use std::sync::{Arc, Mutex, MutexGuard};
use std::thread;
use std::collections::{HashMap, HashSet};
use std::collections::hash_map::Entry;

use serde;
use serde_json;

use config::{CONNECTED_PORTS_TREE_NAME, CONTINUE_ON_ERROR, CONTROL_TREE_NAME, DEBUG_OPTIONS, QUENCH,
             ByteArray, CellNo, CellType, Quench, PathLength, PortNo};
use dal;
use gvm_equation::{GvmEquation, GvmEqn};
use message::{Message, MsgDirection, MsgTreeMap, MsgType, TcpMsgType,
              ApplicationMsg,
              DiscoverMsg, DiscoverDMsg,
              FailoverMsg, FailoverDMsg, FailoverResponse,
              HelloMsg,
              ManifestMsg,
              StackTreeMsg, StackTreeDMsg,
              TreeNameMsg};
use message_types::{CaToCm, CaFromCm,
                    CaToVm, VmFromCa, VmToCa, CaFromVm,
                    CaToCmBytes, CmToCaBytes};
use nalcell::CellConfig;
use name::{Name, CellID, SenderID, TreeID, UptreeID, VmID};
use port;
use port_tree::PortTree;
use routing_table_entry::{RoutingTableEntry};
use traph;
use traph::{Traph};
use tree::Tree;
use uptree_spec::{AllowedTree, Manifest};
use utility::{BASE_TENANT_MASK, DEFAULT_USER_MASK, Mask, Path,
              PortNumber, S, TraceHeader, TraceHeaderParams, TraceType, UtilityError};
//use uuid::Uuid;
use uuid_ec::Uuid;
use vm::VirtualMachine;

use failure::{Error, ResultExt};

type BorderTreeIDMap = HashMap<PortNumber, (SenderID, TreeID)>;
pub type SavedDiscover = DiscoverMsg;
// The following is a hack, because I can't get thread::spawn to accept Box<Message>
pub type SavedMsg = (Option<ApplicationMsg>, Option<ManifestMsg>);
pub type SavedStack = StackTreeMsg;
pub type SavedMsgs = HashMap<TreeID, Vec<SavedMsg>>;
pub type SavedStackMsgs = HashMap<TreeID, Vec<SavedStack>>;
pub type Traphs = HashMap<Uuid, Traph>;
pub type TreeMap = HashMap<Uuid, Uuid>;
pub type TreeIDMap = HashMap<Uuid, TreeID>;
pub type TreeNameMap = HashMap<SenderID, MsgTreeMap>;
pub type TreeVmMap = HashMap<TreeID, Vec<CaToVm>>;

#[derive(Debug, Clone)]
pub struct CellAgent {
    cell_id: CellID,
    cell_type: CellType,
    config: CellConfig,
    cell_info: CellInfo,
    no_ports: PortNo,
    my_tree_id: TreeID,
    control_tree_id: TreeID,
    connected_tree_id: TreeID,
    my_entry: RoutingTableEntry,
    connected_tree_entry: RoutingTableEntry,
    saved_discover: Vec<SavedDiscover>,
    saved_msgs: Arc<Mutex<SavedMsgs>>,
    saved_stack: SavedStackMsgs,
    traphs: Traphs,
    tree_map: TreeMap, // Base tree for given stacked tree
    tree_name_map: TreeNameMap,
    border_port_tree_id_map: BorderTreeIDMap, // Find the tree id associated with a border port
    base_tree_map: HashMap<TreeID, TreeID>, // Find the black tree associated with any tree, needed for stacking
    tree_id_map: TreeIDMap, // For debugging
    tenant_masks: Vec<Mask>,
    tree_vm_map: TreeVmMap,
    ca_to_vms: HashMap<VmID, CaToVm>,
    ca_to_cm: CaToCm,
    vm_id_no: usize,
    up_tree_senders: HashMap<UptreeID, HashMap<String,TreeID>>,
    up_traphs_clist: HashMap<TreeID, TreeID>,
    neighbors: HashMap<PortNo, (CellID, PortNo)>,
}
impl CellAgent {
    pub fn new(cell_id: &CellID, cell_type: CellType, config: CellConfig, no_ports: PortNo,
               ca_to_cm: CaToCm )
               -> Result<CellAgent, Error> {
        let tenant_masks = vec![BASE_TENANT_MASK];
        let my_tree_id = TreeID::new(cell_id.get_name())?;
        let control_tree_id = TreeID::new(cell_id.get_name())?.add_component(CONTROL_TREE_NAME)?;
        let connected_tree_id = TreeID::new(cell_id.get_name())?.add_component(CONNECTED_PORTS_TREE_NAME)?;
        let mut base_tree_map = HashMap::new();
        base_tree_map.insert(my_tree_id.clone(), my_tree_id.clone());
        Ok(CellAgent { cell_id: cell_id.clone(), my_tree_id, cell_type, config,
            control_tree_id, connected_tree_id,	tree_vm_map: HashMap::new(), ca_to_vms: HashMap::new(),
            no_ports, traphs: HashMap::new(), vm_id_no: 0, tree_id_map: HashMap::new(),
            tree_map: HashMap::new(),
            tree_name_map: HashMap::new(), border_port_tree_id_map: HashMap::new(),
            saved_msgs: Arc::new(Mutex::new(HashMap::new())), saved_discover: Vec::new(),
            saved_stack: HashMap::new(),
            my_entry: RoutingTableEntry::default(), base_tree_map, neighbors: HashMap::new(),
            connected_tree_entry: RoutingTableEntry::default(),
            tenant_masks, up_tree_senders: HashMap::new(), cell_info: CellInfo::new(),
            up_traphs_clist: HashMap::new(), ca_to_cm
        })
    }

    // WORKER (CellAgent)
    pub fn initialize(&mut self, ca_from_cm: CaFromCm, mut trace_header: TraceHeader) -> Result<(), Error> {
        let _f = "initialize";
        {
            let ref trace_params = TraceHeaderParams { module: file!(), line_no: line!(), function: _f, format: "worker" };
            let trace = json!({ "cell_id": &self.cell_id, "thread_name": thread::current().name(), "thread_id": TraceHeader::parse(thread::current().id()) });
            let _ = dal::add_to_trace(trace_header, TraceType::Trace, trace_params, &trace, _f);
        }
        // Set up predefined trees - Must be first two in this order
        let port_number_0 = PortNumber::new0();
        let hops = PathLength(CellNo(0));
        let path = Path::new0();
        let control_tree_id = self.control_tree_id.clone();
        let connected_tree_id = self.connected_tree_id.clone();
        let my_tree_id = self.my_tree_id.clone();
        self.tree_map.insert(control_tree_id.get_uuid(), control_tree_id.get_uuid());
        self.tree_map.insert(connected_tree_id.get_uuid(), connected_tree_id.get_uuid());
        self.tree_map.insert(my_tree_id.get_uuid(), my_tree_id.get_uuid());
        let mut eqns = HashSet::new();
        eqns.insert(GvmEqn::Recv("true"));
        eqns.insert(GvmEqn::Send("true"));
        eqns.insert(GvmEqn::Xtnd("true"));
        eqns.insert(GvmEqn::Save("false"));
        let gvm_equation = GvmEquation::new(eqns, Vec::new());
        self.update_traph(&control_tree_id, port_number_0,
                          traph::PortStatus::Parent, &gvm_equation,
                          HashSet::new(), hops, path, &mut trace_header)?;
        let mut eqns = HashSet::new();
        eqns.insert(GvmEqn::Recv("false"));
        eqns.insert(GvmEqn::Send("true"));
        eqns.insert(GvmEqn::Xtnd("true"));
        eqns.insert(GvmEqn::Save("false"));
        let gvm_equation = GvmEquation::new(eqns, Vec::new());
        let connected_tree_entry = self.update_traph(&connected_tree_id, port_number_0,
                                                     traph::PortStatus::Parent, &gvm_equation,
                                                     HashSet::new(), hops, path, &mut trace_header)?;
        self.connected_tree_entry = connected_tree_entry;
        // Create my tree
        let mut eqns = HashSet::new();
        eqns.insert(GvmEqn::Recv("true"));
        eqns.insert(GvmEqn::Send("true"));
        eqns.insert(GvmEqn::Xtnd("true"));
        eqns.insert(GvmEqn::Save("false"));
        let gvm_equation = GvmEquation::new(eqns, Vec::new());
        self.my_entry = self.update_traph(&my_tree_id, port_number_0,
                                          traph::PortStatus::Parent, &gvm_equation,
                                          HashSet::new(), hops, path, &mut trace_header)?;
        self.listen_cm(ca_from_cm, &mut trace_header.fork_trace())?;
        Ok(())
    }
    pub fn get_no_ports(&self) -> PortNo { self.no_ports }
    pub fn get_id(&self) -> CellID { self.cell_id.clone() }
//    pub fn get_cell_info(&self) -> CellInfo { self.cell_info }
//    pub fn get_tree_name_map(&self) -> &TreeNameMap { &self.tree_name_map }
    pub fn get_vm_senders(&self, tree_id: &TreeID) -> Result<Vec<CaToVm>, Error> {
        let _f = "get_vm_senders";
        let senders = match self.tree_vm_map.get(tree_id).cloned() {
            Some(senders) => senders,
            None => return Err(CellagentError::Tree { func_name: _f, cell_id: self.cell_id.clone(), tree_uuid: tree_id.get_uuid() }.into())
        };
        Ok(senders)
    }
    /*
        pub fn get_tree_id(&self, TableIndex(index): TableIndex) -> Result<TreeID, CellagentError> {
            let _f = "get_tree_id";
            let trees = self.trees.lock().unwrap();
            match trees.get(&TableIndex(index)) {
                Some(t) => Ok(t.clone()),
                None => Err(CellagentError::TreeIndex { cell_id: self.cell_id.clone(), func_name: _f, index: TableIndex(index) })
            }
        }
        pub fn get_hops(&self, tree_id: &TreeID) -> Result<PathLength, Error> {
            let _f = "get_hops";
            if let Some(traph) = self.traphs.lock().unwrap().get(&tree_id.get_uuid()) {
                Ok(traph.get_hops()?)
            } else {
                Err(CellagentError::Tree { cell_id: self.cell_id.clone(), func_name: _f, tree_uuid: tree_id.get_uuid() }.into())
            }
        }
    */
    fn get_mask(&self, tree_id: &TreeID, trace_header: &mut TraceHeader) -> Result<Mask, Error> {
        Ok(match self.get_traph(tree_id, trace_header) {
            Ok(t) => t.get_tree_entry(&tree_id.get_uuid())?.get_mask(),
            Err(_) => Mask::empty().not()
        })
    }
    fn get_gvm_eqn(&self, tree_id: &TreeID, trace_header: &mut TraceHeader) -> Result<GvmEquation, Error> {
        let _f = "get_gvm_eqn";
        let tree_uuid = tree_id.get_uuid();
        let traph = self.get_traph(tree_id, trace_header).context(CellagentError::Chain { func_name: _f, comment: S("") })?;
        let tree = traph.get_tree(&tree_uuid)?;
        let gvm_eqn = tree.get_gvm_eqn().clone();
        Ok(gvm_eqn.clone())
    }
    pub fn get_saved_discover(&self) -> &Vec<SavedDiscover> { &self.saved_discover }
    pub fn get_saved_stack_tree(&self, tree_id: &TreeID) -> Vec<SavedStack> {
        let default = &Vec::new();
        self.saved_stack
            .get(tree_id)
            .unwrap_or(default)
            .clone()
    }
    pub fn get_saved_msgs(&self, tree_id: &TreeID, trace_header: &mut TraceHeader) -> Vec<SavedMsg> {
        if DEBUG_OPTIONS.trace_all || DEBUG_OPTIONS.saved_msgs {   // Debug print
            let _f = "get_saved_msgs";
            {
                let saved_msgs = match self.saved_msgs.lock().unwrap().get(tree_id) {
                    Some(msgs) => msgs.clone(),
                    None => Vec::new()
                };
                let ref trace_params = TraceHeaderParams { module: file!(), line_no: line!(), function: _f, format: "ca_get_saved_msgs" };
                let trace = json!({ "cell_id": &self.cell_id, "tree_id": tree_id, "no_saved_msgs": saved_msgs.len() });
                let _ = dal::add_to_trace(trace_header, TraceType::Debug, trace_params, &trace, _f);
                if DEBUG_OPTIONS.saved_msgs { println!("Cellagent {}: {} for tree {} {}", self.cell_id, _f, tree_id, saved_msgs.len()); }
            }
        }
        match self.saved_msgs.lock().unwrap().get(tree_id) {
            Some(msgs) => msgs.clone(),
            None => Vec::new()
        }
    }
    // The options argument is a hack, because I can't get thread::spawn to accept Box<Message>
    pub fn add_saved_msg(&mut self, tree_id: &TreeID, _: Mask, options: (Option<ApplicationMsg>, Option<ManifestMsg>),
                         trace_header: &mut TraceHeader) -> Result<(), Error> {
        let empty = Vec::new();
        let saved = {
            let mut saved_msgs = self.saved_msgs.lock().unwrap().remove(tree_id).unwrap_or(empty);
            saved_msgs.push(options.clone());
            saved_msgs
        };
        self.saved_msgs.lock().unwrap().insert(tree_id.clone(), saved);
        if DEBUG_OPTIONS.trace_all || DEBUG_OPTIONS.saved_msgs {   // Debug print
            let _f = "add_saved_msg";
            let default = &Vec::new();
            let locked = self.saved_msgs.lock().unwrap();
            let saved_msgs = locked
                .get(tree_id)
                .unwrap_or(default);
            let ref trace_params = TraceHeaderParams { module: file!(), line_no: line!(), function: _f, format: "ca_add_saved_msg" };
            let trace = json! ({ "cell_id": &self.cell_id, "tree_id": tree_id, "no_saved": saved_msgs.len(), "msg": &options });
            let _ = dal::add_to_trace(trace_header, TraceType::Debug, trace_params, &trace, _f);
            if DEBUG_OPTIONS.saved_msgs { println!("Cellagent {}: {} saved {} for tree {} msg {:?}", self.cell_id, _f, saved_msgs.len(), tree_id, options); }
        }
        Ok(())
    }
    pub fn add_saved_stack_tree(&mut self, tree_id: &TreeID, stack_tree_msg: &SavedStack,
                                trace_header: &mut TraceHeader) {
        let default = &mut vec![];
        let saved = {
            let saved_msgs = self.saved_stack.get_mut(tree_id).unwrap_or(default);
            saved_msgs.push(stack_tree_msg.clone());
            saved_msgs.clone()
        };
        let saved_len = saved.len();
        self.saved_stack.insert(tree_id.clone(), saved);
        if DEBUG_OPTIONS.trace_all || DEBUG_OPTIONS.saved_msgs {   // Debug print
            let _f = "add_saved_stack_tree";
            let ref trace_params = TraceHeaderParams { module: file!(), line_no: line!(), function: _f, format: "ca_save_stack_tree_msg" };
            let trace = json!({ "cell_id": &self.cell_id, "tree_id": tree_id, "no_saved": saved_len, "msg": &stack_tree_msg });
            let _ = dal::add_to_trace(trace_header, TraceType::Debug, trace_params, &trace, _f);
            if DEBUG_OPTIONS.saved_msgs { println!("Cellagent {}: {} saving {} msg {}", self.cell_id, _f, saved_len, stack_tree_msg); }
        }
    }
    pub fn add_saved_discover(&mut self, discover_msg: &SavedDiscover, trace_header: &mut TraceHeader) {
        if DEBUG_OPTIONS.trace_all || DEBUG_OPTIONS.saved_msgs {    // Debug print
            let _f = "add_saved_discover";
            let tree_id = discover_msg.get_tree_id();
            let ref trace_params = TraceHeaderParams { module: file!(), line_no: line!(), function: _f, format: "ca_save_discover_msg" };
            let trace = json!({ "cell_id": &self.cell_id, "tree_id": tree_id, "msg": &discover_msg });
            let _ = dal::add_to_trace(trace_header, TraceType::Debug, trace_params, &trace, _f);
            if DEBUG_OPTIONS.saved_msgs { println!("Cell {}: save discover {}", self.cell_id, discover_msg); }
        }
        self.saved_discover.push(discover_msg.clone());
    }
    fn add_tree_name_map_item(&mut self, sender_id: &SenderID, allowed_tree: &AllowedTree, allowed_tree_id: &TreeID) {
        let _f = "add_tree_name_map_item";
        let mut tree_map = match self.tree_name_map.get(sender_id).cloned() {
            Some(map) => map,
            None => HashMap::new()
        };
        tree_map.insert(S(allowed_tree.get_name()), allowed_tree_id.clone());
        self.tree_name_map.insert(sender_id.clone(), tree_map);
    }
    /*
    pub fn get_tenant_mask(&self) -> Result<&Mask, CellagentError> {
        let _f = "get_tenant_mask";
        if let Some(tenant_mask) = self.tenant_masks.last() {
            Ok(tenant_mask)
        } else {
            return Err(CellagentError::TenantMask { cell_id: self.get_id(), func_name: _f } )
        }
    }
    */
    pub fn update_base_tree_map(&mut self, stacked_tree_id: &TreeID, base_tree_id: &TreeID,
                                trace_header: &mut TraceHeader) {
        if DEBUG_OPTIONS.trace_all || DEBUG_OPTIONS.traph_state {   // Debug print
            let _f = "update_base_tree_map";
            let ref trace_params = TraceHeaderParams { module: file!(), line_no: line!(), function: _f, format: "ca_update_base_tree_map" };
            let trace = json!({ "cell_id": &self.cell_id, "stacked_tree_id": stacked_tree_id, "base_tree_id": base_tree_id, });
            let _ = dal::add_to_trace(trace_header, TraceType::Debug, trace_params, &trace, _f);
            if DEBUG_OPTIONS.traph_state { println!("Cellagent {}: {}: stacked tree {} {}, base tree {} {}", self.cell_id, _f, stacked_tree_id, stacked_tree_id.get_uuid(), base_tree_id, base_tree_id.get_uuid()); }
        }
        self.base_tree_map.insert(stacked_tree_id.clone(), base_tree_id.clone());
        self.tree_map.insert(stacked_tree_id.get_uuid(), base_tree_id.get_uuid());
    }
    fn get_base_tree_id(&self, tree_id: &TreeID, trace_header: &mut TraceHeader) -> Result<TreeID, Error> {
        let _f = "get_base_tree_id";
        if DEBUG_OPTIONS.trace_all || DEBUG_OPTIONS.traph_state {   // Debug print
            let ref trace_params = TraceHeaderParams { module: file!(), line_no: line!(), function: _f, format: "ca_get_base_tree_id" };
            let trace = json!({ "cell_id": &self.cell_id, "tree_id": tree_id });
            let _ = dal::add_to_trace(trace_header, TraceType::Debug, trace_params, &trace, _f);
            if DEBUG_OPTIONS.traph_state { println!("Cell {}: {}: stacked tree {}", self.cell_id, _f, tree_id); }
        }
<<<<<<< HEAD
        match self.base_tree_map.get(tree_id).cloned() {
            Some(id) => Ok(id),
            None => Err(CellagentError::BaseTree { func_name: _f, cell_id: self.cell_id.clone(), tree_id: tree_id.clone() }.into())
        }
=======
        self.base_tree_map
            .get(tree_id)
            .cloned()
            .ok_or(CellagentError::BaseTree { func_name: f, cell_id: self.cell_id.clone(), tree_id: tree_id.clone() }.into())
>>>>>>> d08f7452
    }
    pub fn get_connected_ports_tree_id(&self) -> &TreeID { &self.connected_tree_id }
    //pub fn get_control_tree_id(&self) -> &TreeID { &self.control_tree_id }
    // These functions specify the Discover quenching algorithms
    pub fn quench_simple(&self, tree_id: &TreeID) -> bool {
        self.traphs.contains_key(&tree_id.get_uuid())
    }
    pub fn quench_root_port(&self, tree_id: &TreeID, path: Path) -> bool {
        let _f = "quench_root_port";
        self.traphs.get(&tree_id.get_uuid())
            .map_or(false, |traph| {
                let port_no = path.get_port_no();
                traph.get_port_trees()
                    .iter()
                    .map(|port_tree| -> bool { *port_tree.get_root_port_no() == port_no })
                    .fold(false, |matched, b: bool| matched || b)
                })
    }
    /*
    fn is_on_tree(&self, tree_id: &TreeID) -> bool {
        let _f = "is_on_tree";
        let traph = match self.get_traph(tree_id) {
            Ok(t) => t,
            Err(_) => return false,
        };
        let tree_entry = match traph.get_tree_entry(&tree_id.get_uuid()) {
            Ok(e) => e,
            Err(_) => return false
        };
        if tree_entry.get_mask().and(Mask::port0()).equal(Mask::port0()) {
            true
        } else {
            false
        }
    }
    */
//    fn free_index(&mut self, index: TableIndex) {
//        self.free_indices.lock().unwrap().push(index);
//    }
    pub fn update_traph(&mut self, base_tree_id: &TreeID, port_number: PortNumber, port_status: traph::PortStatus,
                        gvm_eqn: &GvmEquation, mut children: HashSet<PortNumber>,
                        hops: PathLength, path: Path, trace_header: &mut TraceHeader)
                        -> Result<RoutingTableEntry, Error> {
        let _f = "update_traph";
        if DEBUG_OPTIONS.trace_all || DEBUG_OPTIONS.traph_state {
            let ref trace_params = TraceHeaderParams { module: file!(), line_no: line!(), function: _f, format: "ca_update_traph" };
            let trace = json!({ "cell_id": &self.cell_id,
                "base_tree_id": base_tree_id, "port_number": &port_number, "hops": &hops,
                "port_status": &port_status,
                "children": children, "gvm": &gvm_eqn });
            let _ = dal::add_to_trace(trace_header, TraceType::Debug, trace_params, &trace, _f);
        }
        let (entry, _is_new_port) = {
            let mut traph = self.traphs
                .remove(&base_tree_id.get_uuid())
                .unwrap_or(Traph::new(&self.cell_id, self.no_ports, &base_tree_id, gvm_eqn)?);
            let (gvm_recv, gvm_send, _gvm_xtnd, _gvm_save) =  {
                    let variables = traph.get_params(gvm_eqn.get_variables()).context(CellagentError::Chain { func_name: "update_traph", comment: S("") })?;
                    let recv = gvm_eqn.eval_recv(&variables).context(CellagentError::Chain { func_name: _f, comment: S("eval_recv") })?;
                    let send = gvm_eqn.eval_send(&variables).context(CellagentError::Chain { func_name: _f, comment: S("eval_send") })?;
                    let xtnd = gvm_eqn.eval_xtnd(&variables).context(CellagentError::Chain { func_name: _f, comment: S("eval_xtnd") })?;
                    let save = gvm_eqn.eval_save(&variables).context(CellagentError::Chain { func_name: _f, comment: S("eval_save") })?;
                    (recv, send, xtnd, save)
            };
            let (updated_hops, _) = match port_status {
                traph::PortStatus::Child => {
                    let element = traph.get_parent_element().context(CellagentError::Chain { func_name: _f, comment: S("") })?;
                    // Need to coordinate the following with DiscoverMsg.update_discover_msg
                    (element.hops_plus_one(), element.get_path())
                },
                _ => (hops, path)
            };
            let traph_status = traph.get_port_status(port_number);
            let entry_port_status = match traph_status {
                traph::PortStatus::Pruned => port_status,
                _ => traph_status  // Don't replace if Parent or Child
            };
            if gvm_recv { children.insert(PortNumber::new0()); }
            let is_new_port =  !traph.is_port_connected(port_number);
            let mut entry = traph.update_element(base_tree_id, port_number, entry_port_status, children, updated_hops, path).context(CellagentError::Chain { func_name: "update_traph", comment: S("") })?;
            if gvm_send { entry.enable_send() } else { entry.disable_send() }
            if DEBUG_OPTIONS.trace_all || DEBUG_OPTIONS.traph_state {
                let ref trace_params = TraceHeaderParams { module: file!(), line_no: line!(), function: _f, format: "ca_updated_traph_entry" };
                let trace = json!({ "cell_id": &self.cell_id, "base_tree_id": base_tree_id, "entry": &entry });
                let _ = dal::add_to_trace(trace_header, TraceType::Debug, trace_params, &trace, _f);
                if DEBUG_OPTIONS.traph_state { println!("CellAgent {}: entry {}", self.cell_id, entry); }
            }
            // Need traph even if cell only forwards on this tree
            self.update_entry(entry).context(CellagentError::Chain { func_name: _f, comment: S("base_tree_id") })?;
            if path.get_port_number() != PortNumber::new0() {  // Not my tree
                let root_port_number = path.get_port_number();
                let mut port_tree = PortTree::new(base_tree_id, &root_port_number,
                                                  &port_number.get_port_no(), &updated_hops);
                // The first port_tree entry is the one that denotes this branch
                let first_port_tree = traph.add_port_tree(port_tree);
                let first_port_tree_id = first_port_tree.get_port_tree_id();
                if traph.get_port_trees().len() == 1 {
                    let mut new_entry = entry;
                    new_entry.set_tree_id(&first_port_tree_id);
                    self.update_entry(new_entry).context(CellagentError::Chain { func_name: _f, comment: S("first_port_tree_id") })?;
                };
                // TODO: Need to update stacked tree ids to get port tree ids
                let locked = traph.get_stacked_trees().lock().unwrap();
                for stacked_tree in locked.values() {
                    let mut entry = stacked_tree.get_table_entry();
                    let stacked_port_tree_id = stacked_tree.get_tree_id().with_root_port_number(&root_port_number);
                    if &stacked_port_tree_id == first_port_tree_id {
                        entry.set_tree_id(&stacked_port_tree_id);
                        self.update_entry(entry).context(CellagentError::Chain { func_name: _f, comment: S("stacked_port_tree_id") })?;
                    }
                }
            }
            self.traphs.insert(base_tree_id.get_uuid(), traph);
            // TODO: Need to update entries of stacked trees following a failover but not as base tree builds out
            //let entries = traph.update_stacked_entries(entry).context(CellagentError::Chain { func_name: _f, comment: S("") })?;
            //for entry in entries {
                //println!("Cell {}: sending entry {}", self.cell_id, entry);
                //self.ca_to_cm.send(CaToPePacket::Entry(entry)).context(CellagentError::Chain { func_name: _f, comment: S("") })?;
            //}
            (entry, is_new_port)
        };
        Ok(entry)
    }
    pub fn get_traph(&self, tree_id: &TreeID, trace_header: &mut TraceHeader) -> Result<Traph, Error> {
        let _f = "get_traph";
        let base_tree_id = self.get_base_tree_id(tree_id, trace_header).context(CellagentError::Chain { func_name: _f, comment: S("") })?;
        let uuid = base_tree_id.get_uuid();
        let traph = self.traphs
            .get(&uuid)
            .ok_or_else(|| -> Error { CellagentError::NoTraph { cell_id: self.cell_id.clone(), func_name: "stack_tree", tree_uuid: uuid }.into() })?;
        Ok(traph.clone())
    }
    fn insert_traph(&mut self, tree_id: &TreeID, traph: &Traph, trace_header: &mut TraceHeader) -> Result<(), Error> {
<<<<<<< HEAD
        let _f = "update_traph";
        let base_tree_id = self.get_base_tree_id(tree_id, trace_header).context(CellagentError::Chain { func_name: _f, comment: S("") })?;
        let uuid = base_tree_id.get_uuid();
        self.traphs.insert(uuid, traph.clone());
        Ok(())
    }
    fn update_traphs(&mut self, tree_id: &TreeID, traph: &Traph, trace_header: &mut TraceHeader) -> Result<(), Error> {
=======
>>>>>>> d08f7452
        let _f = "update_traphs";
        let base_tree_id = self.get_base_tree_id(tree_id, trace_header).context(CellagentError::Chain { func_name: _f, comment: S("") })?;
        let uuid = base_tree_id.get_uuid();
        self.traphs.insert(uuid, traph.clone());
        Ok(())
    }
    pub fn deploy(&mut self, sender_id: &SenderID, deployment_tree_id: &TreeID, _msg_tree_id: &TreeID,
                  msg_tree_map: &MsgTreeMap, manifest: &Manifest,
                  trace_header: &mut TraceHeader) -> Result<(), Error> {
        let _f = "deploy";
        let mut tree_map = match self.tree_name_map.get(  sender_id).cloned() {
            Some(map) => map,
            None => return Err(CellagentError::TreeNameMap { cell_id: self.get_id(), func_name: _f, sender_id: sender_id.clone() }.into())
        };
        for allowed_tree in manifest.get_allowed_trees() {
            match msg_tree_map.get(allowed_tree.get_name()) {
                Some(tree_id) => tree_map.insert(S(allowed_tree.get_name()), tree_id.clone()),
                None => return Err(CellagentError::TreeMap { cell_id: self.cell_id.clone(), func_name: _f, tree_name: allowed_tree.clone() }.into())
            };
        }
        // TODO: The next line breaks confinement by giving every application permission to send on the black tree
        tree_map.insert(S("Base"), self.my_tree_id.clone()); // <--- Breaks confinement
        // TODO: End of confinement breaking code
        for vm_spec in manifest.get_vms() {
            let (vm_to_ca, ca_from_vm): (VmToCa, CaFromVm) = channel();
            let (ca_to_vm, vm_from_ca): (CaToVm, VmFromCa) = channel();
            let container_specs = vm_spec.get_containers();
            let vm_id = VmID::new(&self.cell_id, &vm_spec.get_id())?;
            let vm_allowed_trees = vm_spec.get_allowed_trees();
            let vm_sender_id = SenderID::new(&self.cell_id, vm_id.get_name())?;
            let up_tree_name = vm_spec.get_id();
            let mut trees = HashSet::new();
            let mut tree_vm_map = self.tree_vm_map.clone();
            trees.insert(AllowedTree::new(CONTROL_TREE_NAME));
            let mut vm = VirtualMachine::new(&vm_id, vm_to_ca, vm_allowed_trees);
            vm.initialize(up_tree_name, vm_from_ca, &trees, container_specs)?;
            for vm_allowed_tree in vm_allowed_trees {
                match tree_map.get(vm_allowed_tree.get_name()) {
                    Some(allowed_tree_id) => {
                        trees.insert(vm_allowed_tree.clone());
                        self.add_tree_name_map_item(sender_id, vm_allowed_tree, &allowed_tree_id.clone());
                        self.add_tree_name_map_item(&vm_sender_id, vm_allowed_tree, &allowed_tree_id.clone());
                        match tree_vm_map.clone().get_mut(allowed_tree_id) {
                            Some(senders) => senders.push(ca_to_vm.clone()),
                            None => { tree_vm_map.insert(allowed_tree_id.clone(), vec![ca_to_vm.clone()]); }
                        }
                    },
                    None => return Err(CellagentError::TreeMap { cell_id: self.cell_id.clone(), func_name: "deploy(vm)", tree_name: vm_allowed_tree.clone() }.into())
                }
            }
            self.tree_vm_map = tree_vm_map;
            if DEBUG_OPTIONS.trace_all || DEBUG_OPTIONS.deploy {
                let keys: Vec<TreeID> = self.tree_vm_map.iter().map(|(k,_)| k.clone()).collect();
                let ref trace_params = TraceHeaderParams { module: file!(), line_no: line!(), function: _f, format: "ca_deploy" };
                let trace = json!({ "cell_id": &self.cell_id,
                    "deployment_tree_id": deployment_tree_id, "tree_vm_map_keys":  &keys,
                    "up_tree_name": up_tree_name });
                let _ = dal::add_to_trace(trace_header, TraceType::Debug, trace_params, &trace, _f);
                if DEBUG_OPTIONS.deploy {
                    println!("Cellagent {}: deployment tree {}", self.cell_id, deployment_tree_id);
                    println!("Cellagent {}: added vm senders {:?}", self.cell_id, self.tree_vm_map.keys());
                    println!("Cellagent {}: starting VM on up tree {}", self.cell_id, up_tree_name);
                }
            }
            self.ca_to_vms.insert(vm_id.clone(), ca_to_vm,);
            self.listen_uptree(vm_sender_id, vm_id, trees, ca_from_vm, &mut trace_header.fork_trace());
        }
        Ok(())
    }
    /*
        fn stack_uptree(&mut self, up_tree_id: &TreeID, deployment_tree_id: &TreeID, port_no: PortNo, gvm_eqn: &GvmEquation) -> Result<(), Error> {
            let ref my_tree_id = self.my_tree_id.clone(); // Need to clone because self is borrowed mut
            let msg= StackTreeMsg::new(up_tree_id, &self.my_tree_id, gvm_eqn);
            let port_number = PortNumber::new(port_no, self.no_ports).context(CellagentError::Chain { func_name: "stack_uptree", comment: S(self.cell_id.clone())})?;
            let port_no_mask = Mask::all_but_zero(self.no_ports).and(Mask::new(port_number));
            self.send_msg(&deployment_tree_id, &msg, port_no_mask).context(CellagentError::Chain { func_name: "stack_uptree", comment: S(self.cell_id.clone())})?;
            self.stack_tree(&up_tree_id, my_tree_id, &gvm_eqn).context(CellagentError::Chain { func_name: "stack_uptree", comment: S(self.cell_id.clone())})?;
            let mut tree_name_map = HashMap::new();
            tree_name_map.insert(AllowedTree::new(up_tree_id.get_name()),up_tree_id.clone());
            self.tree_name_map.insert(up_tree_id.clone(), tree_name_map);
            Ok(())
        }
    */

    // SPAWN THREAD (listen_uptree_loop)
    fn listen_uptree(&self, sender_id: SenderID, vm_id: VmID, trees: HashSet<AllowedTree>,
                     ca_from_vm: CaFromVm, trace_header: &mut TraceHeader) {
        let _f = "listen_uptree";
        let thread_name = format!("CellAgent {} from VM", self.cell_id.get_name());
        let join_handle = thread::Builder::new().name(thread_name.into()).spawn( move || {
            let ref mut child_trace_header = trace_header.fork_trace();
            let mut ca = self.clone();
            let _ = ca.listen_uptree_loop(&sender_id.clone(), &vm_id, &ca_from_vm, child_trace_header).map_err(|e| ::utility::write_err("cellagent", e));
            if CONTINUE_ON_ERROR { let _ = ca.listen_uptree(sender_id, vm_id, trees, ca_from_vm, trace_header); }
        });
        join_handle?;
    }

    // WORKER (CaFromVm)
    fn listen_uptree_loop(&mut self, sender_id: &SenderID, _vm_id: &VmID, ca_from_vm: &CaFromVm,
                          trace_header: &mut TraceHeader) -> Result<(), Error> {
<<<<<<< HEAD
        let _f = "listen_uptree_loop";
        {
            let ref trace_params = TraceHeaderParams { module: file!(), line_no: line!(), function: _f, format: "worker" };
            let trace = json!({ "cell_id": &self.cell_id, "thread_name": thread::current().name(), "thread_id": TraceHeader::parse(thread::current().id()) });
            let _ = dal::add_to_trace(trace_header, TraceType::Trace, trace_params, &trace, _f);
        }
        loop {
            let msg = ca_from_vm.recv()?;
            {
                let ref trace_params = TraceHeaderParams { module: file!(), line_no: line!(), function: _f, format: "ca_got_from_uptree" };
                let trace = json!({ "cell_id": &self.cell_id, "msg": msg });
                let _ = dal::add_to_trace(trace_header, TraceType::Trace, trace_params, &trace, _f);
            }
            let (is_ait, allowed_tree, msg_type, direction, bytes) = msg;
            let serialized = ::std::str::from_utf8(&bytes)?;
            if DEBUG_OPTIONS.ca_msg_recv {
                println!("CellAgent {}: got msg {} {} {} {} {}", self.cell_id, is_ait, allowed_tree, msg_type, direction, &serialized);
            }
            let tree_map = match self.tree_name_map.get(sender_id).cloned() {
                Some(map) => map,
                None => return Err(CellagentError::TreeNameMap { func_name: _f, cell_id: self.cell_id.clone(), sender_id: sender_id.clone() }.into())
            };
            let tree_map_updated = match msg_type {
                TcpMsgType::Application => self.tcp_application(&sender_id, is_ait, &allowed_tree, serialized, direction, &tree_map, trace_header).context(CellagentError::Chain { func_name: _f, comment: S("tcp_application") })?,
                TcpMsgType::DeleteTree => self.tcp_delete_tree(&sender_id, serialized, direction, &tree_map, trace_header).context(CellagentError::Chain { func_name: _f, comment: S("tcp_delete_tree") })?,
                TcpMsgType::Manifest => self.tcp_manifest(&sender_id, serialized, direction, &tree_map, trace_header).context(CellagentError::Chain { func_name: _f, comment: S("tcp_manifest") })?,
                TcpMsgType::Query => self.tcp_query(&sender_id, serialized, direction, &tree_map, trace_header).context(CellagentError::Chain { func_name: _f, comment: S("tcp_query") })?,
                TcpMsgType::StackTree => self.tcp_stack_tree(&sender_id, serialized, direction, &tree_map, trace_header).context(CellagentError::Chain { func_name: _f, comment: S("tcp_stack_tree") })?,
                TcpMsgType::TreeName => self.tcp_tree_name(&sender_id, serialized, direction, &tree_map, trace_header).context(CellagentError::Chain { func_name: _f, comment: S("tcp_tree_name") })?,
            };
            self.tree_name_map.insert(sender_id.clone(), tree_map_updated);
        }
=======
        let f = "listen_uptree_loop";
         loop {
             let tree_map = self.tree_name_map
                 .get(sender_id)
                 .cloned()
                 .ok_or_else(|| -> Error { CellagentError::TreeNameMap { func_name: f, cell_id: self.cell_id.clone(), sender_id: sender_id.clone() }.into() })?;
             let (is_ait, allowed_tree, msg_type, direction, bytes) = ca_from_vm.recv()?;
             let serialized = ::std::str::from_utf8(&bytes)?;
             if DEBUG_OPTIONS.trace_all || DEBUG_OPTIONS.ca_msg_recv { // Debug print
                 let ref trace_params = TraceHeaderParams { module: file!(), line_no: line!(), function: f, format: "ca_got_from_uptree" };
                 let trace = json!({ "cell_id": &self.cell_id,
                    "is_ait": is_ait,
                    "allowed_tree": &allowed_tree, "msg_type": &msg_type,
                    "direction": &direction, "tcp_msg": &serde_json::to_value(&serialized)? });
                 let _ = dal::add_to_trace(trace_header, TraceType::Debug, trace_params, &trace, f);
                 if DEBUG_OPTIONS.ca_msg_recv {
                     println!("CellAgent {}: got msg {} {} {} {}", self.cell_id, allowed_tree, msg_type, direction, &serialized);
                 }
             }
             let tree_map_updated = match msg_type {
                 TcpMsgType::Application => self.tcp_application(&sender_id, is_ait, &allowed_tree, serialized, direction, &tree_map, trace_header).context(CellagentError::Chain { func_name: f, comment: S("tcp_application") })?,
                 TcpMsgType::DeleteTree => self.tcp_delete_tree(&sender_id, serialized, direction, &tree_map, trace_header).context(CellagentError::Chain { func_name: f, comment: S("tcp_delete_tree") })?,
                 TcpMsgType::Manifest => self.tcp_manifest(&sender_id, serialized, direction, &tree_map, trace_header).context(CellagentError::Chain { func_name: f, comment: S("tcp_manifest") })?,
                 TcpMsgType::Query => self.tcp_query(&sender_id, serialized, direction, &tree_map, trace_header).context(CellagentError::Chain { func_name: f, comment: S("tcp_query") })?,
                 TcpMsgType::StackTree => self.tcp_stack_tree(&sender_id, serialized, direction, &tree_map, trace_header).context(CellagentError::Chain { func_name: f, comment: S("tcp_stack_tree") })?,
                 TcpMsgType::TreeName => self.tcp_tree_name(&sender_id, serialized, direction, &tree_map, trace_header).context(CellagentError::Chain { func_name: f, comment: S("tcp_tree_name") })?,
             };
             self.tree_name_map.insert(sender_id.clone(), tree_map_updated);
         }
>>>>>>> d08f7452
    }
    /*
        fn create_tree(&mut self, id: &str, target_tree_id: &TreeID, port_no_mask: Mask, gvm_eqn: &GvmEquation)
                -> Result<(), Error> {
            let new_id = self.my_tree_id.add_component(id)?;
            let new_tree_id = TreeID::new(new_id.get_name())?;
            new_tree_id.add_to_trace()?;
            let ref my_tree_id = self.my_tree_id.clone(); // Need because self is borrowed mut
            let msg =  StackTreeMsg::new(&new_tree_id, &self.my_tree_id,&gvm_eqn);
            self.send_msg(target_tree_id, &msg, port_no_mask).context(CellagentError::Chain { func_name: "create_tree", comment: S(self.cell_id.clone())})?;
            self.stack_tree(&new_tree_id, &my_tree_id, &gvm_eqn).context(CellagentError::Chain { func_name: "create_tree", comment: S(self.cell_id.clone())})?;
            Ok(())
        }
    */
    pub fn get_tree_entry(&self, tree_id: &TreeID, trace_header: &mut TraceHeader)
            -> Result<RoutingTableEntry, Error> {
        let traph = self.get_traph(&tree_id, trace_header)?;
        traph.get_tree_entry(&tree_id.get_uuid())
    }
    pub fn stack_tree(&mut self, sender_id: &SenderID, allowed_tree: &AllowedTree, new_tree_id: &TreeID, parent_tree_id: &TreeID,
                      gvm_eqn: &GvmEquation, trace_header: &mut TraceHeader) -> Result<Option<RoutingTableEntry>, Error> {
        let _f = "stack_tree";
        let base_tree_id = self.get_base_tree_id(parent_tree_id, trace_header)
            .unwrap_or_else(|_| {
                self.update_base_tree_map(new_tree_id, parent_tree_id, trace_header);
                parent_tree_id.clone()
            });
        self.add_tree_name_map_item(sender_id, allowed_tree, new_tree_id);
        self.update_base_tree_map(new_tree_id, &base_tree_id, trace_header);
        let mut traph = self.get_traph(&parent_tree_id, trace_header).context(CellagentError::Chain { func_name: _f, comment: S("") })?;
        if traph.has_tree(new_tree_id) { return Ok(None); } // Check for redundant StackTreeMsg
        let parent_entry = self.get_tree_entry(&parent_tree_id, trace_header).context(CellagentError::Chain { func_name: "stack_tree", comment: S("") })?;
        let mut entry = parent_entry; // RoutingTableEntry is Copy
        entry.set_mask(Mask::empty());
        entry.set_uuid(&new_tree_id.get_uuid());
        let params = traph.get_params(gvm_eqn.get_variables()).context(CellagentError::Chain { func_name: "stack_tree", comment: S("") })?;
        let gvm_xtnd = gvm_eqn.eval_xtnd(&params).context(CellagentError::Chain { func_name: _f, comment: S("gvm_xtnd") })?;
        let gvm_send = gvm_eqn.eval_send(&params).context(CellagentError::Chain { func_name: _f, comment: S("gvm_send") })?;
        if !gvm_xtnd { entry.clear_children(); }
        if gvm_send { entry.enable_send(); } else { entry.disable_send(); }
        let gvm_recv = gvm_eqn.eval_recv(&params).context(CellagentError::Chain { func_name: _f, comment: S("") })?;
        let mask = if gvm_recv {
            entry.get_mask().or(Mask::port0())
        } else {
            entry.get_mask().and(Mask::all_but_zero(self.no_ports))
        };
        entry.set_mask(mask);
        let tree = Tree::new(&new_tree_id, &base_tree_id, parent_tree_id, &gvm_eqn, entry);
        traph.stack_tree(tree);
        self.tree_map.insert(new_tree_id.get_uuid(), base_tree_id.get_uuid());
        self.tree_id_map.insert(new_tree_id.get_uuid(), new_tree_id.clone());
        // TODO: Make sure that stacked tree entries for port trees get created
        self.update_entry(entry).context(CellagentError::Chain { func_name: _f, comment: S("")})?;
        if DEBUG_OPTIONS.trace_all || DEBUG_OPTIONS.stack_tree { // Debug print
            let keys: Vec<TreeID> = self.base_tree_map.iter().map(|(k,_)| k.clone()).collect();
            let values: Vec<TreeID> = self.base_tree_map.iter().map(|(_,v)| v.clone()).collect();
            let ref trace_params = TraceHeaderParams { module: file!(), line_no: line!(), function: _f, format: "ca_stack_tree" };
            let trace = json!({ "cell_id": &self.cell_id,
                "new_tree_id": &new_tree_id, "base_tree_id": &base_tree_id,
                "base_tree_map_keys": &keys, "base_tree_map_values": &values });
            let _ = dal::add_to_trace(trace_header, TraceType::Debug, trace_params, &trace, _f);
            if DEBUG_OPTIONS.stack_tree {
                println!("Cellagent {}: {} added new tree {} {} with base tree {} {}", self.cell_id, _f, new_tree_id, new_tree_id.get_uuid(), base_tree_id, base_tree_id.get_uuid());
                println!("Cellagent {}: {} base tree map {:?}", self.cell_id, _f, self.base_tree_map);
            }
        }
        Ok(Some(entry))
    }
    pub fn update_entry(&self, entry: RoutingTableEntry) -> Result<(), Error> {
        let _f = "update_entry";
        self.ca_to_cm.send(CaToCmBytes::Entry(entry)).context(CellagentError::Chain { func_name: _f, comment: S("")})?;
        Ok(())
    }
<<<<<<< HEAD

    // SPAWN THREAD (listen_cm_loop)
    fn listen_cm(&mut self, ca_from_cm: CaFromCm, trace_header: &mut TraceHeader) -> Result<(), Error>{
        let _f = "listen_cm";
        let thread_name = format!("CellAgent {} from CModel", self.cell_id.get_name());
        let join_handle = thread::Builder::new().name(thread_name.into()).spawn( move || {
            let ref mut child_trace_header = trace_header.fork_trace();
            let mut ca = self.clone();
            let _ = ca.listen_cm_loop(&ca_from_cm, child_trace_header).map_err(|e| ::utility::write_err("cellagent", e));
            // println!("Cellagent {}: Back from listen_cm_loop", ca.cell_id);
            if CONTINUE_ON_ERROR { let _ = ca.listen_cm(ca_from_cm, trace_header); }
=======
    fn listen_cm(&mut self, ca_from_cm: CaFromCm, outer_trace_header: &mut TraceHeader) -> Result<(), Error>{
        let f = "listen_cm";
        let mut ca = self.clone();
        {
            let ref trace_params = TraceHeaderParams { module: file!(), line_no: line!(), function: f, format: "ca_listen_cm" };
            let trace = json!({ "cell_id": &self.cell_id });
            let _ = dal::add_to_trace(outer_trace_header, TraceType::Trace, trace_params, &trace, f);
        }
        let mut outer_trace_header_clone = outer_trace_header.clone();
        thread::spawn( move || {
            let ref mut inner_trace_header = outer_trace_header_clone.fork_trace();
            let _ = ca.listen_cm_loop(&ca_from_cm, inner_trace_header).map_err(|e| ::utility::write_err("cellagent", e));
            let ref mut outer_trace_header = outer_trace_header_clone.fork_trace();
            println!("Cellagent {}: Back from listen_cm_loop", ca.cell_id);
            if CONTINUE_ON_ERROR { let _ = ca.listen_cm(ca_from_cm, outer_trace_header); }
>>>>>>> d08f7452
        });
        join_handle?;
        Ok(())
    }

    // WORKER (CaFromCm)
    fn listen_cm_loop(&mut self, ca_from_cm: &CaFromCm, trace_header: &mut TraceHeader) -> Result<(), Error> {
        let _f = "listen_cm_loop";
        {
            let ref trace_params = TraceHeaderParams { module: file!(), line_no: line!(), function: _f, format: "worker" };
            let trace = json!({ "cell_id": &self.cell_id, "thread_name": thread::current().name(), "thread_id": TraceHeader::parse(thread::current().id()) });
            let _ = dal::add_to_trace(trace_header, TraceType::Trace, trace_params, &trace, _f);
        }
        loop {
            let msg = ca_from_cm.recv().context(CellagentError::Chain { func_name: _f, comment: S(self.cell_id.clone())})?;
            {
                let ref trace_params = TraceHeaderParams { module: file!(), line_no: line!(), function: _f, format: "ca_from_cm" };
                let trace = json!({ "cell_id": &self.cell_id, "msg": &msg });
                let _ = dal::add_to_trace(trace_header, TraceType::Trace, trace_params, &trace, _f);
            }
            match msg {
                CmToCaBytes::Status((port_no, is_border, status)) => match status {
                    port::PortStatus::Connected => self.port_connected(port_no, is_border, trace_header).context(CellagentError::Chain { func_name: _f, comment: S(self.cell_id.clone()) + " port_connected"})?,
                    port::PortStatus::Disconnected => self.port_disconnected(port_no, trace_header).context(CellagentError::Chain { func_name: _f, comment: S(self.cell_id.clone()) + " port_disconnected"})?
                },
                CmToCaBytes::Bytes((port_no, is_ait, uuid, bytes)) => {
                    // The index may be pointing to the control tree because the other cell didn't get the StackTree or StackTreeD message in time
                    let mut msg = MsgType::msg_from_bytes(&bytes).context(CellagentError::Chain { func_name: _f, comment: S(self.cell_id.clone())})?;
                    let msg_tree_id = {  // Use control tree if uuid not found
                        self.tree_id_map
                            .get(&uuid)
                            .unwrap_or(&self.control_tree_id)
                            .clone()
                    };
                    if DEBUG_OPTIONS.trace_all || DEBUG_OPTIONS.ca_msg_recv {   //Debug print
                        let ref trace_params = TraceHeaderParams { module: file!(), line_no: line!(), function: _f, format: "ca_got_msg" };
                        let trace = json!({ "cell_id": &self.cell_id, "msg": &msg.value(), "port_no": port_no });
                        if DEBUG_OPTIONS.ca_msg_recv {
                            match msg.get_msg_type() {
                                MsgType::Discover => (),
                                MsgType::DiscoverD => {
                                    if msg.get_tree_id().is_name("Tree:C:2") {
                                        println!("Cellagent {}: {} Port {} received {}", self.cell_id, _f, *port_no, msg);
                                    }
                                },
                                _ => {
                                    println!("Cellagent {}: {} Port {} received {}", self.cell_id, _f, *port_no, msg);
                                }
                            }
                        }
                        let _ = dal::add_to_trace(trace_header, TraceType::Debug, trace_params, &trace, _f);
                    }
                    msg.process_ca(self, port_no, &msg_tree_id, is_ait, trace_header).context(CellagentError::Chain { func_name: _f, comment: S(self.cell_id.clone())})?;
                },
                CmToCaBytes::Tcp((port_no, (is_ait, allowed_tree, msg_type, direction, bytes))) => {
<<<<<<< HEAD
                    let port_number = port_no.make_port_number(self.no_ports).context(CellagentError::Chain { func_name: _f, comment: S(self.cell_id.clone()) + " PortNumber" })?;
                    let sender_id = match self.border_port_tree_id_map.get(&port_number).cloned() {
                        Some(id) => id.0, // Get the SenderID
                        None => return Err(CellagentError::Border { func_name: _f, cell_id: self.cell_id.clone(), port_no: *port_no }.into())
                    };
                    let ref mut tree_map = match self.tree_name_map.get(&sender_id).cloned() {
                        Some(map) => map,
                        None => return Err(CellagentError::TreeNameMap { func_name: _f, cell_id: self.cell_id.clone(),  sender_id: sender_id.clone()}.into())
                    };
=======
                    let port_number = port_no.make_port_number(self.no_ports).context(CellagentError::Chain { func_name: f, comment: S(self.cell_id.clone()) + " PortNumber" })?;
                    let sender_id = self.border_port_tree_id_map
                        .get(&port_number)
                        .cloned()
                        .ok_or_else(|| -> Error { CellagentError::Border { func_name: f, cell_id: self.cell_id.clone(), port_no: *port_no }.into() })?
                        .0;
                    let ref mut tree_map= self.tree_name_map
                        .get(&sender_id)
                        .cloned()
                        .ok_or_else(|| -> Error { CellagentError::TreeNameMap { func_name: f, cell_id: self.cell_id.clone(),  sender_id: sender_id.clone()}.into() })?;
>>>>>>> d08f7452
                    let serialized = ::std::str::from_utf8(&bytes)?;
                    let tree_map_updated = match msg_type {
                        TcpMsgType::Application => self.tcp_application(&sender_id, is_ait, &allowed_tree, &serialized, direction, tree_map, trace_header).context(CellagentError::Chain { func_name: _f, comment: S("tcp_application")})?,
                        TcpMsgType::DeleteTree  => self.tcp_delete_tree(&sender_id, &serialized, direction, tree_map, trace_header).context(CellagentError::Chain { func_name: _f, comment: S("tcp_delete_tree")})?,
                        TcpMsgType::Manifest    => self.tcp_manifest(&sender_id, &serialized, direction, tree_map, trace_header).context(CellagentError::Chain { func_name: _f, comment: S("tcp_manifest")})?,
                        TcpMsgType::Query       => self.tcp_query(&sender_id, &serialized, direction, tree_map, trace_header).context(CellagentError::Chain { func_name: _f, comment: S("tcp_query")})?,
                        TcpMsgType::StackTree   => self.tcp_stack_tree(&sender_id, &serialized, direction, tree_map, trace_header).context(CellagentError::Chain { func_name: _f, comment: S("tcp_stack_tree")})?,
                        TcpMsgType::TreeName    => self.tcp_tree_name(&sender_id, &serialized, direction, tree_map, trace_header).context(CellagentError::Chain { func_name: _f, comment: S("tcp_tree_name")})?,
                    };
                    self.tree_name_map.insert(sender_id.clone(), tree_map_updated);
                }
            }
        }
    }
    pub fn process_application_msg(&mut self, msg: &ApplicationMsg, port_no: PortNo, msg_tree_id: &TreeID, is_ait: bool,
                                   trace_header: &mut TraceHeader) -> Result<(), Error> {
        let _f = "process_application_msg";
        let senders = self.get_vm_senders(&msg.get_tree_id().clone()).context(CellagentError::Chain { func_name: _f, comment: S("") })?;
        for sender in senders {
            sender.send((is_ait, msg.get_payload().get_body().clone())).context(CellagentError::Chain { func_name: _f, comment: S("") })?;
        }
        let tree_id = msg.get_tree_id();
        let user_mask = self.get_mask(&tree_id, trace_header)?;
        let gvm_eqn = self.get_gvm_eqn(tree_id, trace_header)?;
        let save = self.gvm_eval_save(&msg_tree_id, &gvm_eqn, trace_header).context(CellagentError::Chain { func_name: _f, comment: S(self.cell_id.clone())})?;
        if DEBUG_OPTIONS.trace_all || DEBUG_OPTIONS.process_msg {   // Debug print
            let ref trace_params = TraceHeaderParams { module: file!(), line_no: line!(), function: _f, format: "ca_process_application_msg" };
            let trace = json!({ "cell_id": &self.cell_id,"tree_id": tree_id, "port_no": port_no, "save": save, "msg": msg.value() });
            let _ = dal::add_to_trace(trace_header, TraceType::Debug, trace_params, &trace, _f);
            if DEBUG_OPTIONS.process_msg { println!("Cellagent {}: {} tree {} port {} save {} msg {}", self.cell_id, _f, tree_id, *port_no, save, msg); }
        }
        if save && msg.is_leafward() { self.add_saved_msg(tree_id, user_mask, (Some(msg.clone()), None), trace_header)?; }
        Ok(())
    }
    pub fn process_discover_msg(&mut self, msg: &DiscoverMsg, port_no: PortNo,
                                trace_header: &mut TraceHeader)
            -> Result<(), Error> {
        let _f = "process_discover_msg";
        let payload = msg.get_payload();
        let port_number = port_no.make_port_number(self.no_ports)?;
        let hops = payload.get_hops();
        let path = payload.get_path();
        let new_tree_id = payload.get_tree_id();
        let tree_seen = self.quench_simple(new_tree_id);
        let port_tree_seen = self.quench_root_port(new_tree_id, path);
        let quench = match QUENCH {
            Quench::Simple => tree_seen,     // Must see this tree once
            Quench::RootPort => port_tree_seen // Must see every root port for this tree once
        };
        let mut eqns = HashSet::new();
        eqns.insert(GvmEqn::Recv("true"));
        eqns.insert(GvmEqn::Send("true"));
        eqns.insert(GvmEqn::Xtnd("true"));
        eqns.insert(GvmEqn::Save("false"));
        let gvm_equation = GvmEquation::new(eqns, Vec::new());
        if DEBUG_OPTIONS.trace_all || DEBUG_OPTIONS.process_msg {   // Debug
            let ref trace_params = TraceHeaderParams { module: file!(), line_no: line!(), function: _f, format: "ca_process_discover_msg" };
            let trace = json!({ "cell_id": &self.cell_id, "quench": quench, "new_tree_id": new_tree_id, "port_no": port_no, "msg": msg.value() });
            let _ = dal::add_to_trace(trace_header, TraceType::Debug, trace_params, &trace, _f);
            if DEBUG_OPTIONS.process_msg { println!("Cellagent {}: {} tree_id {}, port_number {} {}", self.cell_id, _f, new_tree_id, port_number, msg); }
        }
        let mut children = HashSet::new();
        children.insert(port_number);
        if !port_tree_seen {
            let status = if tree_seen { traph::PortStatus::Pruned } else { traph::PortStatus::Parent };
            self.update_traph(new_tree_id, port_number, status, &gvm_equation,
                              children, hops, path, trace_header).context(CellagentError::Chain { func_name: "process_ca", comment: S("DiscoverMsg") })?;
        }
        if quench { return Ok(()); }
        self.update_base_tree_map(new_tree_id, new_tree_id, trace_header);
        // Send DiscoverD to sender first time this tree is seen
        if !tree_seen {
            let sender_id = SenderID::new(&self.get_id(), "CellAgent")?;
            let discoverd_msg = DiscoverDMsg::new(&sender_id, &self.cell_id, new_tree_id, path);
            let mask = Mask::new(port_number);
            self.send_msg(&self.get_connected_ports_tree_id(), &discoverd_msg, mask, trace_header).context(CellagentError::Chain { func_name: "process_ca", comment: S("DiscoverMsg") })?;
        }
        // Forward Discover on all except port_no with updated hops and path
        let updated_msg = msg.update(&self.get_id());
        let user_mask = DEFAULT_USER_MASK.all_but_port(port_no.make_port_number(self.no_ports).context(CellagentError::Chain { func_name: "process_ca", comment: S("DiscoverMsg") })?);
        self.send_msg(&self.get_connected_ports_tree_id(), &updated_msg, user_mask, trace_header).context(CellagentError::Chain { func_name: "process_ca", comment: S("DiscoverMsg") })?;
        self.add_saved_discover(&msg, trace_header); // Discover message are always saved for late port connect
        Ok(())
    }
    pub fn process_discover_d_msg(&mut self, msg: &DiscoverDMsg, port_no: PortNo,
                                  trace_header: &mut TraceHeader)
                                  -> Result<(), Error> {
        let _f = "process_discoverd_msg";
        let payload = msg.get_payload();
        let tree_id = payload.get_tree_id();
        let path = payload.get_path();
        let port_number = port_no.make_port_number(self.no_ports).context(CellagentError::Chain { func_name: "process_ca", comment: S("DiscoverDMsg")})?;
        let mut children = HashSet::new();
        children.insert(port_number);
        let mut eqns = HashSet::new();
        eqns.insert(GvmEqn::Recv("true"));
        eqns.insert(GvmEqn::Send("true"));
        eqns.insert(GvmEqn::Xtnd("false"));
        eqns.insert(GvmEqn::Save("false"));
        let gvm_eqn = GvmEquation::new(eqns, Vec::new());
        // Need next statement even though "entry" is only used in debug print
        let _ = self.update_traph(tree_id, port_number, traph::PortStatus::Child, &gvm_eqn,
                              children, PathLength(CellNo(0)), path, trace_header)?;
        let mask = Mask::new(port_no.make_port_number(self.no_ports)?);
        let tree_id = payload.get_tree_id();
        self.forward_stacked_trees(tree_id, mask, trace_header)?;
        if DEBUG_OPTIONS.trace_all || DEBUG_OPTIONS.process_msg && tree_id.is_name("Tree:C:2") {   // Debug
            let ref trace_params = TraceHeaderParams { module: file!(), line_no: line!(), function: _f, format: "ca_process_discover_d_msg" };
            let trace = json!({ "cell_id": &self.cell_id, "tree_id": tree_id, "port_no": port_no, "msg": msg.value() });
            let _ = dal::add_to_trace(trace_header, TraceType::Debug, trace_params, &trace, _f);
            if DEBUG_OPTIONS.process_msg && tree_id.is_name("Tree:C:2") {
                println!("Cellagent {}: {} tree_id {}, add child on port {} {}", self.cell_id, _f, tree_id, port_number, msg);
                println!("Cellagent {}: {} send unblock", self.cell_id, _f);
            }
        }
        self.ca_to_cm.send(CaToCmBytes::Unblock)?;
        Ok(())
    }
    pub fn process_failover_msg(&mut self, msg: &FailoverMsg, port_no: PortNo, trace_header: &mut TraceHeader)
                                -> Result<(), Error> {
        let _f = "process_failover_msg";
        let payload = msg.get_payload();
        let rw_port_tree_id = payload.get_rw_port_tree_id();
        let rw_tree_id= rw_port_tree_id.without_root_port_number();
        let broken_path = payload.get_path();
        let broken_tree_ids = payload.get_broken_tree_ids();
        if rw_tree_id == self.my_tree_id {
            let lw_port_tree_id = payload.get_lw_port_tree_id();
            let lw_tree_id = lw_port_tree_id.without_root_port_number();
            println!("Cellagent {}: {} Failover success from {} {}", self.cell_id, _f, lw_port_tree_id, lw_port_tree_id.get_uuid());
            let my_traph = self.get_traph(&self.my_tree_id, trace_header)?;
            //let lw_children = lw_traph.get_c
            println!("Cellagent {}: {} port {} lw tree {}\n{}", self.cell_id, _f, *port_no, lw_tree_id, my_traph);
            //let lw_base_tree_id = self.get_base_tree_id(lw_tree_id)?;
            //let old_parent_entry = lw_traph.update_element(lw_base_tree_id, port_number, traph::PortStatus::Pruned)
            let mut old_parent_element = my_traph.get_parent_element()?;
            old_parent_element.set_status(traph::PortStatus::Pruned);
            //let mut new_parent_element = lw_traph.get_element(port_no)?;
            //new_parent_element.set_status(traph::PortStatus::Parent);
            //let mut entry = traph.update_element(base_tree_id, port_number, entry_port_status, children, hops, path).context(CellagentError::Chain { func_name: "update_traph", comment: S("") })?;
        } else {
            let mut rw_traph = self.get_traph(&rw_tree_id, trace_header)?;
            rw_traph.add_tried_port(&rw_tree_id, port_no);
            rw_traph.find_new_parent_port(&rw_tree_id, broken_path)
                .map_or_else(|| -> Result<(), Error> {
                    println!("Cellagent {}: {} Failover failure \n{}", self.cell_id, _f, rw_traph);
                    rw_traph.clear_tried_ports(&rw_tree_id);
                    let sender_id = SenderID::new(&self.get_id(), "CellAgent")?;
                    let mask = Mask::new(port_no.make_port_number(self.no_ports)?);
                    let failover_d_msg = FailoverDMsg::new(&sender_id, FailoverResponse::Failure,
                                                           rw_port_tree_id, PathLength(CellNo(0)), broken_tree_ids, broken_path);
                    Ok(())
                    //self.send_msg(&self.connected_tree_id, &failover_d_msg, mask, trace_header)?;
                }, | trial_port_no | -> Result<(), Error> {
                    println!("Cellagent {}: {} Forward failover on port {} for tree {}", self.cell_id, _f, *trial_port_no, rw_port_tree_id);
                    let mask = Mask::new(trial_port_no.make_port_number(self.no_ports)?);
                    self.send_msg(&self.connected_tree_id, msg, mask, trace_header)
                })?;
        }
        let broken_path = payload.get_path();
        let traph = self.get_traph(&rw_tree_id, trace_header).context(CellagentError::Chain { func_name: _f, comment: S("") })?;
        let parent_element = traph.get_parent_element()?;
        let trial_element = if parent_element.is_on_broken_path(broken_path) {
            traph.get_untried_pruned_element(&rw_tree_id, broken_path)
                .or(traph.get_untried_child_element(&rw_tree_id))
        } else {
            Some(parent_element)
        };
        let broken_tree_ids = payload.get_broken_tree_ids();
        let mask = Mask::new(port_no.make_port_number(self.no_ports)?);
        let sender_id = SenderID::new(&self.cell_id, "foo")?;
        let failover_d_msg = if let Some(trial_element) = trial_element {
            let trial_port_no = trial_element.get_port_no();
            let trial_port_number = trial_port_no.make_port_number(self.no_ports)?;
            let trial_element_hops = trial_element.get_hops();
            let trial_element_path = trial_element.get_path();
            let mut children = HashSet::new();
            //let mut new_parent_entry = traph.new_element(&rw_port_tree_id, trial_port_number,
            //                                                traph::PortStatus::Parent, &children,
            //                                                trial_element.get_hops(), broken_path).context(CellagentError::Chain { func_name: _f, comment: S("")})?;
            children.insert(port_no.make_port_number(self.no_ports)?);
            //new_parent_entry.set_tree_id(rw_port_tree_id);
            //new_parent_entry.add_children(&children);
            //self.update_entry(new_parent_entry)?;
            for broken_tree_id in broken_tree_ids {
                if 0 != *broken_tree_id.get_port_no() {
                    //new_parent_entry.set_tree_id(broken_tree_id);
                    //self.update_entry(new_parent_entry)?;
                }
            }
            let hops = PathLength(CellNo(**trial_element_hops + 1));
            FailoverDMsg::new(&sender_id, FailoverResponse::Success,
                                                   rw_port_tree_id, hops,
                                                   broken_tree_ids, trial_element_path)
        } else {
            FailoverDMsg::new(&sender_id, FailoverResponse::Failure,
                                                 rw_port_tree_id, PathLength(CellNo(0)),
                                                 broken_tree_ids, broken_path)
        };
        //self.send_msg(&self.connected_tree_id,  &failover_d_msg, mask, trace_header)?;
        Ok(())
    }
    pub fn process_failover_d_msg(&mut self, msg: &FailoverDMsg, port_no: PortNo, trace_header: &mut TraceHeader)
            -> Result<(), Error> {
        let _f = "process_failover_d_msg";
        let header = msg.get_header();
        let payload = msg.get_payload();
        match payload.get_response() {
            FailoverResponse::Success => {
                let port_tree_id = payload.get_rw_tree_id();
                let tree_id = port_tree_id.without_root_port_number();
                let hops = *payload.get_hops();
                let path = *payload.get_path();
                let port_number = port_no.make_port_number(self.no_ports)?;
                let mut traph = self.get_traph(&tree_id, trace_header).context(CellagentError::Chain { func_name: _f, comment: S("") })?;
                let old_parent_entry = traph.get_tree_entry(&tree_id.get_uuid())?;
                let old_parent = old_parent_entry.get_parent();
                let mut updated_entry = traph.update_element(&tree_id, port_number,
                                                             traph::PortStatus::Parent, HashSet::new(), hops, path).context(CellagentError::Chain { func_name: _f, comment: S("") })?;
                println!("Cellagent {}: {} old parent {} updated entry {}", self.cell_id, _f, *old_parent, updated_entry);
                self.update_entry(updated_entry)?;
                updated_entry.set_tree_id(port_tree_id);
                println!("Cellagent {}: {} old parent {} updated entry {}", self.cell_id, _f, *old_parent, updated_entry);
                self.update_entry(updated_entry)?;
            },
            FailoverResponse::Failure => {
                println!("Cellagent {}: {} FailoverDMsg {}", self.cell_id, _f, msg);
            }
        }
        // TODO: Flood new hops update for healed trees
        Ok(())
    }
    pub fn process_hello_msg(&mut self, msg: &HelloMsg, port_no: PortNo, trace_header: &mut TraceHeader)
            -> Result<(), Error> {
        let _f = "process_hello_msg";
        let header = msg.get_header();
        let payload = msg.get_payload();
        let neighbor_cell_id = payload.get_cell_id();
        let neigbor_port_no = payload.get_port_no();
        self.neighbors.insert(port_no, (neighbor_cell_id.clone(), neigbor_port_no.clone()));
        if DEBUG_OPTIONS.trace_all || DEBUG_OPTIONS.process_msg {   // Debug
            let ref trace_params = TraceHeaderParams { module: file!(), line_no: line!(), function: _f, format: "ca_process_hello_msg" };
            let trace = json!({ "cell_id": &self.cell_id, "recv_port_no": port_no, "msg": msg.value() });
            let _ = dal::add_to_trace(trace_header, TraceType::Debug, trace_params, &trace, _f);
            if DEBUG_OPTIONS.process_msg {
                let sending_cell = payload.get_cell_id();
                let sending_port = payload.get_port_no();
                println!("Cellagent {}: {} sending cell {} sending port {}", self.cell_id, _f, sending_cell, **sending_port);
            }
        }
        Ok(())
    }
    pub fn process_manifest_msg(&mut self, msg: &ManifestMsg, port_no: PortNo, msg_tree_id: &TreeID,
                                trace_header: &mut TraceHeader)
            -> Result<(), Error> {
        let _f = "process_manifest_msg";
        let header = msg.get_header();
        let payload = msg.get_payload();
        let manifest = payload.get_manifest();
        let msg_tree_map = header.get_tree_map();
        let deployment_tree_id = payload.get_deploy_tree_id();
        let sender_id = header.get_sender_id();
        self.deploy(sender_id, deployment_tree_id, msg_tree_id, msg_tree_map, manifest, trace_header).context(CellagentError::Chain { func_name: "process_ca", comment: S("ManifestMsg")})?;
        let tree_id = payload.get_deploy_tree_id();
        let traph = self.get_traph(tree_id, trace_header).context(CellagentError::Chain { func_name: _f, comment: S("")})?;
        let entry = traph.get_tree_entry(&tree_id.get_uuid())?;
        let user_mask = entry.get_mask();
        let gvm_eqn = self.get_gvm_eqn(tree_id, trace_header)?;
        let save = self.gvm_eval_save(&msg_tree_id, &gvm_eqn, trace_header).context(CellagentError::Chain { func_name: _f, comment: S(self.cell_id.clone())})?;
        if DEBUG_OPTIONS.trace_all || DEBUG_OPTIONS.process_msg {   // Debug;
            let ref trace_params = TraceHeaderParams { module: file!(), line_no: line!(), function: _f, format: "ca_process_manifest_msg" };
            let trace = json!({ "cell_id": &self.cell_id, "tree_id": tree_id, "port_no": port_no, "msg": msg.value() });
            let _ = dal::add_to_trace(trace_header, TraceType::Debug, trace_params, &trace, _f);
            if DEBUG_OPTIONS.process_msg { println!("Cellagent {}: {} tree {} save {} port {} manifest {}", self.cell_id, _f, msg_tree_id, save, *port_no, manifest.get_id()); }
        }
        if save { self.add_saved_msg(tree_id, user_mask, (None, Some(msg.clone())), trace_header)?; }
        Ok(())
    }
    pub fn process_stack_tree_msg(&mut self, msg: &StackTreeMsg, port_no: PortNo, msg_tree_id: &TreeID,
                                  trace_header: &mut TraceHeader) -> Result<(), Error> {
        let _f = "process_stack_tree_msg";
        let header = msg.get_header();
        let payload = msg.get_payload();
        let allowed_tree = payload.get_allowed_tree();
        let parent_tree_id = payload.get_parent_tree_id();
        let new_tree_id = payload.get_new_tree_id();
        let sender_id = header.get_sender_id();
        let gvm_eqn = payload.get_gvm_eqn();
        if let Some(entry) = self.stack_tree(sender_id, allowed_tree, new_tree_id, parent_tree_id, gvm_eqn, trace_header)? {
            let port_number = port_no.make_port_number(self.get_no_ports())?;
            let mut traph = self.get_traph(new_tree_id, trace_header)?;
            // Update StackTreeMsg and forward
            traph.set_tree_entry(&new_tree_id.get_uuid(), entry)?;
            let parent_entry = self.get_tree_entry(parent_tree_id, trace_header)?;
            let parent_mask = parent_entry.get_mask().and(DEFAULT_USER_MASK);  // Excludes port 0
            self.send_msg(&self.connected_tree_id, msg, parent_mask, trace_header)?; // Send to children of parent tree
            let mut fwd_entry = entry;
            self.update_entry(fwd_entry)?;
            // Send StackTreeDMsg
            let mask = Mask::new(port_number);
            let new_msg = StackTreeDMsg::new(sender_id, new_tree_id);
            self.send_msg(self.get_connected_ports_tree_id(), &new_msg, mask, trace_header)?;
            let parent_tree_id = payload.get_parent_tree_id();
            let base_tree_id = self.get_base_tree_id(parent_tree_id, trace_header).context(CellagentError::Chain { func_name: _f, comment: S("") })?;
            self.update_base_tree_map(parent_tree_id, &base_tree_id, trace_header);
            let save = self.gvm_eval_save(&parent_tree_id, gvm_eqn, trace_header).context(CellagentError::Chain { func_name: _f, comment: S(self.cell_id.clone()) })?;
            if save { self.add_saved_stack_tree(parent_tree_id, msg, trace_header); }
            if DEBUG_OPTIONS.trace_all || DEBUG_OPTIONS.process_msg {   // Debug
                let ref trace_params = TraceHeaderParams { module: file!(), line_no: line!(), function: _f, format: "ca_process_stack_tree_msg" };
                let trace = json!({ "cell_id": &self.cell_id, "new_tree_id": new_tree_id, "port_no": port_no, "msg": msg.value() });
                let _ = dal::add_to_trace(trace_header, TraceType::Debug, trace_params, &trace, _f);
                if DEBUG_OPTIONS.process_msg { println!("Cellagent {}: {} tree {} save {} port {} msg {}", self.cell_id, _f, msg_tree_id, save, *port_no, msg); }
            }
        }
        self.ca_to_cm.send(CaToCmBytes::Unblock)?;
        Ok(())

    }
    pub fn process_stack_tree_d_msg(&mut self, msg: &StackTreeDMsg, port_no: PortNo,
                                    trace_header: &mut TraceHeader) -> Result<(), Error> {
        let _f = "process_stack_treed_msg";
        let payload = msg.get_payload();
        let port_number = port_no.make_port_number(self.no_ports)?;
        let tree_id = payload.get_tree_id();
        let tree_uuid = tree_id.get_uuid();
        let mut traph = self.get_traph(tree_id, trace_header)?;
        let mut entry = traph.get_tree_entry(&tree_uuid)?;
        let user_mask = Mask::new(port_number);
        let mask = entry.get_mask().or(user_mask);
        entry.set_mask(mask);
        traph.set_tree_entry(&tree_uuid, entry)?;
        self.update_entry(entry).context(CellagentError::Chain { func_name: _f, comment: S(self.cell_id.clone()) })?;
        //if !entry.may_receive() {
        //    let sender_id = msg.get_header().get_sender_id();
        //    let new_tree_id = msg.get_payload().get_tree_id();
        //    self.ca_to_cm.send(CaToPePacket::Entry(fwd_entry))?;
            self.forward_saved(tree_id, user_mask, trace_header)?;
        //    let mask = Mask::new(port_number);
        //    let new_msg = StackTreeDMsg::new(sender_id, new_tree_id, entry.get_index(), my_fwd_index);
        //    self.send_msg(self.get_connected_ports_tree_id(), &new_msg, mask, trace_header)?;
        //}
        if DEBUG_OPTIONS.trace_all || DEBUG_OPTIONS.process_msg {
            let ref trace_params = TraceHeaderParams { module: file!(), line_no: line!(), function: _f, format: "ca_process_stack_tree_d_msg" };
            let trace = json!({ "cell_id": &self.cell_id });
            let _ = dal::add_to_trace(trace_header, TraceType::Debug, trace_params, &trace, _f);
        }
        self.ca_to_cm.send(CaToCmBytes::Unblock)?;
        Ok(())
    }
    fn may_send(&self, tree_id: &TreeID, trace_header: &mut TraceHeader) -> Result<bool, Error> {
        let entry = self.get_tree_entry(tree_id, trace_header)?;
        Ok(entry.may_send())
    }
    fn tcp_application(&mut self, sender_id: &SenderID, is_ait: bool, allowed_tree: &AllowedTree, serialized: &str,
                       direction: MsgDirection, tree_map: &MsgTreeMap,
                       trace_header: &mut TraceHeader) -> Result<MsgTreeMap, Error> {
<<<<<<< HEAD
        let _f = "tcp_application";
        let tree_id = match tree_map.get(allowed_tree.get_name()) {
            Some(id) => id,
            None => return Err(CellagentError::TreeMap { func_name: _f, cell_id: self.cell_id.clone(), tree_name: allowed_tree.clone() }.into())
        };
        if !self.may_send(tree_id, trace_header)? { return Err(CellagentError::MayNotSend { func_name: _f, cell_id: self.cell_id.clone(), tree_id: tree_id.clone() }.into()); }
=======
        let f = "tcp_application";
        let tree_id = tree_map
            .get(allowed_tree.get_name())
            .ok_or_else(|| -> Error { CellagentError::TreeMap { func_name: f, cell_id: self.cell_id.clone(), tree_name: allowed_tree.clone() }.into() })?;
        if !self.may_send(tree_id, trace_header)? { return Err(CellagentError::MayNotSend { func_name: f, cell_id: self.cell_id.clone(), tree_id: tree_id.clone() }.into()); }
>>>>>>> d08f7452
        let msg = ApplicationMsg::new(sender_id, false, tree_id, direction, serialized);
        if DEBUG_OPTIONS.trace_all || DEBUG_OPTIONS.process_msg {   // Debug
            let ref trace_params = TraceHeaderParams { module: file!(), line_no: line!(), function: _f, format: "ca_got_tcp_application_msg" };
            let trace = json!({ "cell_id": &self.cell_id, "tree_id": tree_id, "msg": msg.value() });
            let _ = dal::add_to_trace(trace_header, TraceType::Debug, trace_params, &trace, _f);
            if DEBUG_OPTIONS.process_msg { println!("Cellagent {}: {} sending on tree {} application msg {}", self.cell_id, _f, tree_id, msg); }
        }
        self.send_msg(tree_id, &msg, DEFAULT_USER_MASK, trace_header)?;
        if msg.is_leafward() { self.add_saved_msg(tree_id, DEFAULT_USER_MASK, (Some(msg), None), trace_header)?; }
        Ok(tree_map.clone())
    }
    fn tcp_delete_tree(&self, _sender_id: &SenderID, _serialized: &str, _direction: MsgDirection,
                       _tree_map: &MsgTreeMap, _trace_header: &mut TraceHeader) -> Result<MsgTreeMap, Error> {
        let _f = "tcp_delete_tree";
        // Needs may_send test
        Err(UtilityError::Unimplemented { func_name: _f, feature: S("TcpMsgType::Application")}.into())
    }
    fn tcp_manifest(&mut self, sender_id: &SenderID, serialized: &str, _direction: MsgDirection, tree_map: &MsgTreeMap,
                    trace_header: &mut TraceHeader)-> Result<MsgTreeMap, Error> {
<<<<<<< HEAD
        let _f = "tcp_manifest";
        let tcp_msg = serde_json::from_str::<HashMap<String, String>>(&serialized).context(CellagentError::Chain { func_name: _f, comment: S(self.cell_id.clone()) + " deserialize StackTree" })?;
        let ref deploy_tree_name = self.get_msg_params(&tcp_msg, "deploy_tree_name").context(CellagentError::Chain { func_name: _f, comment: S(self.cell_id.clone()) + " parent tree name" })?;
        let deploy_tree_id = match tree_map.get(AllowedTree::new(deploy_tree_name).get_name()) {
            Some(id) => id,
            None => return Err(CellagentError::TreeMap { func_name: "listen_cm_loop 4", cell_id: self.cell_id.clone(), tree_name: AllowedTree::new(deploy_tree_name) }.into())
        };
        if !self.may_send(deploy_tree_id, trace_header)? { return Err(CellagentError::MayNotSend { func_name: _f, cell_id: self.cell_id.clone(), tree_id: deploy_tree_id.clone() }.into()); }
        let manifest_ser = self.get_msg_params(&tcp_msg, "manifest").context(CellagentError::Chain { func_name: _f, comment: S(self.cell_id.clone()) + " manifest" })?;
=======
        let f = "tcp_manifest";
        let tcp_msg = serde_json::from_str::<HashMap<String, String>>(&serialized).context(CellagentError::Chain { func_name: f, comment: S(self.cell_id.clone()) + " deserialize StackTree" })?;
        let ref deploy_tree_name = self.get_msg_params(&tcp_msg, "deploy_tree_name").context(CellagentError::Chain { func_name: f, comment: S(self.cell_id.clone()) + " parent tree name" })?;
        let deploy_tree_id = tree_map
            .get(AllowedTree::new(deploy_tree_name).get_name())
            .ok_or_else(|| -> Error { CellagentError::TreeMap { func_name: "listen_cm_loop 4", cell_id: self.cell_id.clone(), tree_name: AllowedTree::new(deploy_tree_name) }.into() })?;
        if !self.may_send(deploy_tree_id, trace_header)? { return Err(CellagentError::MayNotSend { func_name: f, cell_id: self.cell_id.clone(), tree_id: deploy_tree_id.clone() }.into()); }
        let manifest_ser = self.get_msg_params(&tcp_msg, "manifest").context(CellagentError::Chain { func_name: f, comment: S(self.cell_id.clone()) + " manifest" })?;
>>>>>>> d08f7452
        let manifest = serde_json::from_str::<Manifest>(&manifest_ser)?;
        let allowed_trees = manifest.get_allowed_trees().clone();
        let mut msg_tree_map = HashMap::new();
        for allowed_tree in allowed_trees {
            tree_map
                .get(allowed_tree.get_name())
                .map(|tree_id| msg_tree_map.insert(S(allowed_tree.get_name()), tree_id.clone()))
                .ok_or_else(|| -> Error { CellagentError::TreeMap { func_name: "listen_cm_loop 5", cell_id: self.cell_id.clone(), tree_name: allowed_tree.clone() }.into() })?;
        }
        let msg = ManifestMsg::new(sender_id, false, &deploy_tree_id, &msg_tree_map, &manifest);
        if DEBUG_OPTIONS.trace_all || DEBUG_OPTIONS.process_msg {   // Debug
            let ref trace_params = TraceHeaderParams { module: file!(), line_no: line!(), function: _f, format: "ca_got_manifest_tcp_msg" };
            let trace = json!({ "cell_id": &self.cell_id, "deploy_tree_id": deploy_tree_id, "msg": msg.value() });
            let _ = dal::add_to_trace(trace_header, TraceType::Debug, trace_params, &trace, _f);
            if DEBUG_OPTIONS.process_msg { println!("Cellagent {}: {} sending on tree {} manifest tcp_msg {}", self.cell_id, _f, deploy_tree_id, msg); }
        }
        let mask = self.get_mask(deploy_tree_id, trace_header)?;
        self.send_msg(deploy_tree_id, &msg, mask.or(Mask::port0()), trace_header).context(CellagentError::Chain { func_name: _f, comment: S(self.cell_id.clone()) + " send manifest" })?;
        self.add_saved_msg(deploy_tree_id, mask, (None, Some(msg)), trace_header)?;
        Ok(tree_map.clone())
    }
    fn tcp_query(&self, _sender_id: &SenderID, _serialized: &str, _direction: MsgDirection,
                 _tree_map: &MsgTreeMap, trace_header: &mut TraceHeader) -> Result<MsgTreeMap, Error> {
        let _f = "tcp_query";
        // Needs may_send test
        Err(UtilityError::Unimplemented { func_name: _f, feature: S("TcpMsgType::Application")}.into())
    }
    fn tcp_stack_tree(&mut self, sender_id: &SenderID, serialized: &str, direction: MsgDirection, tree_map: &MsgTreeMap,
                      trace_header: &mut TraceHeader) -> Result<MsgTreeMap, Error> {
        let _f = "tcp_stack_tree";
        let tcp_msg = serde_json::from_str::<HashMap<String, String>>(&serialized).context(CellagentError::Chain { func_name: _f, comment: S(self.cell_id.clone()) + " deserialize StackTree" })?;
        let parent_tree_str = self.get_msg_params(&tcp_msg, "parent_tree_name")?;
        let parent_tree_name = AllowedTree::new(&parent_tree_str);
<<<<<<< HEAD
        let ref parent_tree_id = match tree_map.get(parent_tree_name.get_name()).cloned() {
            Some(id) => id,
            None => return Err(CellagentError::TreeMap { func_name: _f, cell_id: self.cell_id.clone(), tree_name: parent_tree_name }.into())
        };
        if !self.may_send(parent_tree_id, trace_header)? { return Err(CellagentError::MayNotSend { func_name: _f, cell_id: self.cell_id.clone(), tree_id: parent_tree_id.clone() }.into()); }
=======
        let ref parent_tree_id = *tree_map
            .get(parent_tree_name.get_name())
            .ok_or_else(|| -> Error { CellagentError::TreeMap { func_name: f, cell_id: self.cell_id.clone(), tree_name: parent_tree_name }.into() })?;
        if !self.may_send(parent_tree_id, trace_header)? { return Err(CellagentError::MayNotSend { func_name: f, cell_id: self.cell_id.clone(), tree_id: parent_tree_id.clone() }.into()); }
>>>>>>> d08f7452
        let my_tree_id = &self.my_tree_id.clone();
        let new_tree_name = self.get_msg_params(&tcp_msg, "new_tree_name")?;
        let allowed_tree = AllowedTree::new(&new_tree_name);
        let ref new_tree_id = self.my_tree_id.add_component(&new_tree_name).context(CellagentError::Chain { func_name: _f, comment: S(self.cell_id.clone()) + " new_tree_id" })?;
        let gvm_eqn_serialized = self.get_msg_params(&tcp_msg, "gvm_eqn")?;
        let ref gvm_eqn = serde_json::from_str::<GvmEquation>(&gvm_eqn_serialized).context(CellagentError::Chain { func_name: _f, comment: S(self.cell_id.clone()) + " gvm" })?;
        let entry = self.stack_tree(sender_id, &allowed_tree, new_tree_id, parent_tree_id, gvm_eqn, trace_header)?
            .ok_or_else( || -> Error { CellagentError::StackTree { func_name: _f, cell_id: self.cell_id.clone(), tree_id: new_tree_id.clone() }.into() })?;
        let allowed_tree = AllowedTree::new(&new_tree_name);
        let stack_tree_msg = StackTreeMsg::new(sender_id, &allowed_tree, new_tree_id, parent_tree_id, direction, gvm_eqn);
        if DEBUG_OPTIONS.trace_all || DEBUG_OPTIONS.process_msg {   // Debug
            let ref trace_params = TraceHeaderParams { module: file!(), line_no: line!(), function: _f, format: "ca_got_stack_tree_tcp_msg" };
            let trace = json!({ "cell_id": &self.cell_id, "new_tree_id": new_tree_id, "entry": entry, "msg": stack_tree_msg.value() });
            let _ = dal::add_to_trace(trace_header, TraceType::Debug, trace_params, &trace, _f);
            if DEBUG_OPTIONS.process_msg {
                println!("Cellagent {}: {} sending on tree {} manifest tcp_msg {}", self.cell_id, _f, new_tree_id, stack_tree_msg);
                println!("Cellagent {}: new tree id {} entry {}", self.cell_id, new_tree_id, entry);
            }
        }
        let mut tree_map_clone = tree_map.clone();
        tree_map_clone.insert(S(AllowedTree::new(&new_tree_name).get_name()), new_tree_id.clone());
        let parent_entry = self.get_tree_entry(&parent_tree_id, trace_header).context(CellagentError::Chain { func_name: _f, comment: S("get parent_entry") })?;
        let parent_mask = parent_entry.get_mask().and(DEFAULT_USER_MASK);  // Excludes port 0
        let traph = self.get_traph(&parent_tree_id, trace_header).context(CellagentError::Chain { func_name: _f, comment: S("")})?;
        let variables = traph.get_params(gvm_eqn.get_variables())?;
        let gvm_xtnd = gvm_eqn.eval_xtnd(&variables)?;
        if gvm_xtnd {
            self.send_msg(&self.connected_tree_id, &stack_tree_msg, parent_mask, trace_header)?;
            self.add_saved_stack_tree(my_tree_id, &stack_tree_msg, trace_header);
        }
        Ok(tree_map_clone)
    }
    fn tcp_tree_name(&self, _sender_id: &SenderID, _serialized: &str, _direction: MsgDirection, _tree_map: &MsgTreeMap,
                     _trace_header: &mut TraceHeader) -> Result<MsgTreeMap, Error> {
        let _f = "tcp_tree_name";
        Err(CellagentError::TcpMessageType { func_name: _f, cell_id: self.cell_id.clone(), msg: TcpMsgType::TreeName}.into())
    }
    fn get_msg_params(&self, msg: &HashMap<String, String>, param: &str) -> Result<String, Error> {
        match msg.get(&S(param)).cloned() {
            Some(p) => Ok(p),
            None => Err(CellagentError::Message { func_name: "get_param", cell_id: self.cell_id.clone(), msg: msg.clone() }.into())
        }
    }
    fn gvm_eval_save(&mut self, tree_id: &TreeID, gvm_eqn: &GvmEquation,
                     trace_header: &mut TraceHeader) -> Result<bool, Error> {
        let _f = "gvm_eval_save";
        // True if I should save this message for children that join this tree later
        // TODO: Add test to see if all child ports on the parent tree have responded, in which case I can delete saved msgs
        match self.get_base_tree_id(tree_id, trace_header) {
            Ok(base_tree_id) => {
                let traph = self.get_traph(tree_id, trace_header)?;
                let params = traph.get_params(gvm_eqn.get_variables())?;
                let save = gvm_eqn.eval_save(&params)?;
                let xtnd = gvm_eqn.eval_xtnd(&params)?;
                Ok(save && xtnd)
            },
            Err(_) => Ok(false)
        }
    }
    /*
    fn send_tree_names(&mut self, outside_tree_id: &TreeID, allowed_tree_ids: Vec<TreeID>, port_number: PortNumber) {
        let port_no_mask = Mask::new(port_number);
        let mut allowed_trees = Vec::new();
        for allowed_tree_id in allowed_tree_ids.iter().cloned() {
            let allowed_tree_name = allowed_tree_id.get_name();
            self.tree_name_map.insert(S(allowed_tree_name), allowed_tree_id.clone());
            allowed_trees.push(AllowedTree::new(allowed_tree_name));
        }
        let tree_name_msg = TreeIdMsg::new(&outside_tree_id, &allowed_trees);
        let packets = tree_name_msg.to_packets(outside_tree_id)?;
        self.send_msg(outside_tree_id.get_uuid(), &packets, port_no_mask);
    }
    */
    fn port_connected(&mut self, port_no: PortNo, is_border: bool,
                      trace_header: &mut TraceHeader) -> Result<(), Error> {
        let _f = "port_connected";
        {
            let ref trace_params = TraceHeaderParams { module: file!(), line_no: line!(), function: _f, format: "ca_send_msg" };
            let trace = json!({ "cell_id": &self.cell_id, "port_no": port_no, "is_border": is_border });
            let _ = dal::add_to_trace(trace_header, TraceType::Trace, trace_params, &trace, _f);
        }
        if is_border {
            // Create tree to talk to outside
            let mut eqns = HashSet::new();
            eqns.insert(GvmEqn::Recv("true"));
            eqns.insert(GvmEqn::Send("true"));
            eqns.insert(GvmEqn::Xtnd("false"));
            eqns.insert(GvmEqn::Save("false"));
            let gvm_eqn = GvmEquation::new(eqns, Vec::new());
            let new_tree_id = self.my_tree_id.add_component("Noc").context(CellagentError::Chain { func_name: "port_connected", comment: S(self.cell_id.clone()) })?;
            let port_number = port_no.make_port_number(self.no_ports).context(CellagentError::Chain { func_name: "port_connected", comment: S(self.cell_id.clone()) })?;
            let _ = self.update_traph(&new_tree_id, port_number, traph::PortStatus::Parent,
                                          &gvm_eqn, HashSet::new(), PathLength(CellNo(1)), Path::new0(),
                                      trace_header).context(CellagentError::Chain { func_name: "port_connected", comment: S(self.cell_id.clone()) })?;
            let base_tree = AllowedTree::new("Base");
            let my_tree_id = self.my_tree_id.clone();
            let sender_id = SenderID::new(&self.cell_id, &format!("BorderPort+{}", *port_no))?;
            self.add_tree_name_map_item(&sender_id,&base_tree, &my_tree_id);
            self.border_port_tree_id_map.insert(port_number, (sender_id.clone(), new_tree_id.clone()));
            let tree_name_msg = TreeNameMsg::new(&sender_id, &base_tree.get_name());
            let serialized = serde_json::to_string(&tree_name_msg).context(CellagentError::Chain { func_name: "port_connected", comment: S(self.cell_id.clone()) })?;
            let bytes = ByteArray(serialized.into_bytes());
            self.ca_to_cm.send(CaToCmBytes::Tcp((port_number, (false, base_tree, TcpMsgType::TreeName, MsgDirection::Rootward, bytes)))).context(CellagentError::Chain { func_name: "port_connected", comment: S(self.cell_id.clone()) + "border" })?;
            Ok(())
        } else {
            let sender_id = SenderID::new(&self.cell_id, "CellAgent")?;
            let port_no_mask = Mask::new(port_no.make_port_number(self.no_ports)?);
            self.connected_tree_entry.or_with_mask(port_no_mask); // Add to connected ports
            self.update_entry(self.connected_tree_entry)?;
            let hello_msg = HelloMsg::new(&sender_id, &self.cell_id, port_no);
            self.send_msg(&self.connected_tree_id, &hello_msg, port_no_mask, trace_header)?;
            let path = Path::new(port_no, self.no_ports)?;
            let hops = PathLength(CellNo(1));
            let discover_msg = DiscoverMsg::new(&sender_id, &self.my_tree_id, &self.cell_id, hops, path);
            self.send_msg(&self.connected_tree_id, &discover_msg, port_no_mask, trace_header).context(CellagentError::Chain { func_name: _f, comment: S(self.cell_id.clone()) })?;
            self.forward_discover(port_no_mask, trace_header).context(CellagentError::Chain { func_name: _f, comment: S(self.cell_id.clone()) })?;
            Ok(())
        }
    }
    fn port_disconnected(&mut self, port_no: PortNo, trace_header: &mut TraceHeader) -> Result<(), Error> {
        let _f = "port_disconnected";
        println!("Cellagent {}: {} port {} disconnected", self.cell_id, _f, *port_no);
        let port_number = port_no.make_port_number(self.no_ports)?;
        let port_no_mask = Mask::new(port_number);
        self.connected_tree_entry.and_with_mask(port_no_mask.not());
        self.update_entry(self.connected_tree_entry)?;
        let my_tree_id = self.my_tree_id.clone();
        let mut my_traph = self.get_traph(&my_tree_id, trace_header)?;
        my_traph.set_broken(port_number);
        self.insert_traph(&my_tree_id.clone(), &my_traph, trace_header)?;
        let mut broken_base_tree_ids = HashSet::new();
        let mut my_traph = self.get_traph(&self.my_tree_id, trace_header)?;
        my_traph.set_broken(port_number);
        self.insert_traph(&my_tree_id, &my_traph, trace_header)?;
        let mut rw_traph = match self.traphs
            .values_mut()
            .map(|traph| { traph.set_broken(port_number); traph })
            .filter(|traph| { traph.has_broken_parent() })
            .map(|broken_parent| {
                broken_base_tree_ids.insert(broken_parent.get_base_tree_id().clone());
                broken_parent
            })
            .find(|broken_parent|  broken_parent.is_one_hop())
            {
                Some(traph) => traph.clone(),
                None => { // It is possible that no trees cross the broken link in a given direction
                    println!("Cellagent {}: {} no tree is one hop away on port {}", self.cell_id, _f, *port_no);
                    return Ok(())
                }
            };
        let rw_tree_id = rw_traph.get_base_tree_id().clone(); // Need clone to avoid borrow problem
        let mut element = my_traph.get_element(port_no)?.clone();
        element.set_broken();
        let broken_path = rw_traph.get_element(port_no)?.get_path();
        rw_traph.add_tried_port(&rw_tree_id, port_no);  // Don't try port attached to broken link
        if let Some(trial_parent_port) = rw_traph.find_new_parent_port(&rw_tree_id, broken_path) {
            rw_traph.add_tried_port(&rw_tree_id, trial_parent_port);
            let sender_id = SenderID::new(&self.get_id(), "CellAgent")?;
            let rootward_tree_id = rw_traph.get_base_tree_id();
            let rw_port_tree_id = rootward_tree_id.with_root_port_number(&port_number);
            let lw_port_tree_id = self.my_tree_id.with_root_port_number(&port_no.make_port_number(self.no_ports)?);
            broken_base_tree_ids.remove(&rw_port_tree_id);
            let path = rw_traph.get_parent_element()?.get_path();
            let port_number = trial_parent_port.make_port_number(self.no_ports)?;
            let mask = Mask::new(port_number);
            let failover_msg = FailoverMsg::new(&sender_id, &rw_port_tree_id, &lw_port_tree_id,
                                                path, &broken_base_tree_ids);
            self.send_msg(&self.connected_tree_id, &failover_msg, mask, trace_header).context(CellagentError::Chain { func_name: _f, comment: S(self.cell_id.clone()) })?;
            println!("Cellagent {}: {} candidate parent for tree {} is port {}\n{}", self.cell_id, _f, rw_traph.get_base_tree_id(), *trial_parent_port, my_traph);
        } else {
            println!("Cellagent {}: {} no candidate parent found for tree {}", self.cell_id, _f, rw_traph.get_base_tree_id())
        }
        Ok(())
    }
    fn forward_discover(&self, mask: Mask, trace_header: &mut TraceHeader) -> Result<(), Error> {
        for msg in self.get_saved_discover().iter() {
            self.send_msg(&self.connected_tree_id, msg, mask, trace_header)?;
        }
        Ok(())
    }
    fn forward_stacked_trees(&mut self, tree_id: &TreeID, mask: Mask,
                             trace_header: &mut TraceHeader) -> Result<(), Error> {
        let _f = "forward_stacked_trees";
        // Forward all saved StackTreeMsg of trees stacked on this one
        let traph = self.get_traph(tree_id, trace_header).context(CellagentError::Chain { func_name: _f, comment: S("")})?;
        let trees = traph.get_stacked_trees();
        let locked = trees.lock().unwrap();
        for tree in locked.values() {
            self.forward_stack_tree(tree.get_tree_id(), mask, trace_header)?; // Forward stack tree messages on tree
            let stacked_tree_ids = tree.get_stacked_tree_ids();
            // Forward stack tree messages on trees stacked on tree
            for tree_id in stacked_tree_ids.iter() {
                self.forward_stack_tree(tree_id, mask, trace_header)?;
            }
        }
        Ok(())
    }
    fn forward_stack_tree(&mut self, tree_id: &TreeID, mask: Mask,
                          trace_header: &mut TraceHeader)
            -> Result<(), Error> {
        let _f = "forward_stack_tree";
        let saved = self.get_saved_stack_tree(tree_id);
        for msg in saved.iter() {
            if DEBUG_OPTIONS.trace_all || DEBUG_OPTIONS.saved_msgs {   // Debug print
                let msg_type = msg.get_msg_type();
                let ref trace_params = TraceHeaderParams { module: file!(), line_no: line!(), function: _f, format: "ca_forward_stack_tree_msg" };
                let trace = json!({ "cell_id": &self.cell_id, "tree_id": &tree_id, "port_nos": &mask.get_port_nos(), "msg_type": &msg_type });
                let _ = dal::add_to_trace(trace_header, TraceType::Debug, trace_params, &trace, _f);
                if DEBUG_OPTIONS.saved_msgs { println!("CellAgent {}: {} tree on ports {:?} {}", self.cell_id, _f, mask.get_port_nos(), msg_type); }
            }
            self.send_msg(&self.connected_tree_id, msg,mask, trace_header)?;
        }
        Ok(())
    }
    // Continuation of the hack due thread::spawn not accepting Box<Message>
    fn forward_saved(&self, tree_id: &TreeID, mask: Mask,
                     trace_header: &mut TraceHeader) -> Result<(), Error> {
        let _f = "forward_saved";
        let saved_msgs = self.get_saved_msgs(&tree_id, trace_header);
        for saved_msg in saved_msgs {
            match saved_msg.0 {
                Some(msg) => self.forward_saved_application(tree_id, mask, &msg, trace_header)?,
                None => ()
            }
            match saved_msg.1 {
                Some(msg) => self.forward_saved_manifest(tree_id, mask, &msg, trace_header)?,
                None => ()
            }
        }
        Ok(())
    }
    fn forward_saved_application(&self, tree_id: &TreeID, mask: Mask, msg: &ApplicationMsg,
                                 trace_header: &mut TraceHeader)
            -> Result<(), Error> {
        let _f = "forward_saved_application";
        if DEBUG_OPTIONS.trace_all || DEBUG_OPTIONS.saved_msgs {   // Debug print
            let ref trace_params = TraceHeaderParams { module: file!(), line_no: line!(), function: _f, format: "ca_forward_saved_msg" };
            let trace = json!({ "cell_id": &self.cell_id, "port_nos": mask.get_port_nos(), "msg_type": MsgType::Application });
            let _ = dal::add_to_trace(trace_header, TraceType::Debug, trace_params, &trace, _f);
            if DEBUG_OPTIONS.saved_msgs { println!("Cellagent {}: {} on ports {:?} {}", self.cell_id, _f, mask.get_port_nos(), MsgType::Application); }
        }
        //self.send_packets_by_index(fwd_index, mask, &packets)?;
        self.send_msg(tree_id, msg, mask, trace_header)?;
        Ok(())
    }
    fn forward_saved_manifest(&self, tree_id: &TreeID, mask: Mask, msg: &ManifestMsg,
                              trace_header: &mut TraceHeader)
                                 -> Result<(), Error> {
        let _f = "forward_saved_manifest";
        //println!("Cellagent {}: {} {} msgs on tree {}", self.cell_id, _f, saved.len(), tree_id);
        if DEBUG_OPTIONS.trace_all || DEBUG_OPTIONS.saved_msgs {   // Debug print
            let ref trace_params = TraceHeaderParams { module: file!(), line_no: line!(), function: _f, format: "ca_forward_saved_msg" };
            let trace = json!({ "cell_id": &self.cell_id, "port_nos": mask.get_port_nos(), "msg_type": MsgType::Manifest });
            let _ = dal::add_to_trace(trace_header, TraceType::Debug, trace_params, &trace, _f);
            if DEBUG_OPTIONS.saved_msgs { println!("Cellagent {}: {} on ports {:?} {}", self.cell_id, _f, mask.get_port_nos(), MsgType::Manifest); }
        }
        //self.send_packets_by_index(fwd_index, mask, &packets)?;
        self.send_msg(tree_id, msg, mask, trace_header)?;
        Ok(())
    }
    fn send_msg<T: Message>(&self, tree_id: &TreeID, msg: &T, user_mask: Mask,
            trace_header: &mut TraceHeader) -> Result<(), Error>
        where T: Message + ::std::marker::Sized + serde::Serialize + fmt::Display
    {
        let _f = "send_msg";
        if DEBUG_OPTIONS.trace_all || DEBUG_OPTIONS.ca_msg_send {  // Debug print
            let mask = self.get_mask(tree_id, trace_header)?;
            let port_mask = user_mask.and(mask);
            let ports = Mask::get_port_nos(&port_mask);
            let msg_type = msg.get_msg_type();
            let ref trace_params = TraceHeaderParams { module: file!(), line_no: line!(), function: _f, format: "ca_send_msg" };
            let trace = json!({ "cell_id": &self.cell_id, "tree_id": &tree_id, "port_nos": &ports, "msg": msg.value() });
            if DEBUG_OPTIONS.ca_msg_send {
                match msg_type {
                    MsgType::Discover => (),
                    MsgType::DiscoverD => println!("Cellagent {}: {} send on ports {:?} msg {}", self.cell_id, _f, ports, msg),
                    _ => {
                        println!("Cellagent {}: {} send on ports {:?} msg {}", self.cell_id, _f, ports, msg)
                    }
                }
            }
            let _ = dal::add_to_trace(trace_header, TraceType::Debug, trace_params, &trace, _f);
        }
        let is_blocking = msg.is_blocking();
        let bytes = msg.to_bytes()?;
        self.send_bytes(tree_id, msg.is_ait(), is_blocking, user_mask, bytes, trace_header)?;
        Ok(())
    }
    fn send_bytes(&self, tree_id: &TreeID, is_ait: bool, is_blocking: bool, user_mask: Mask,
                  bytes: ByteArray, trace_header: &mut TraceHeader) -> Result<(), Error> {
        let _f = "send_bytes";
        let tree_uuid = tree_id.get_uuid();
        // Make sure tree_id is legit
        self.tree_map
            .get(&tree_uuid)
            .ok_or_else(|| -> Error { CellagentError::Tree { func_name: _f, cell_id: self.cell_id.clone(), tree_uuid }.into() })?;
        let msg = CaToCmBytes::Bytes((tree_id.clone(), is_ait, user_mask, is_blocking, bytes));
        self.ca_to_cm.send(msg)?;
        Ok(())
    }
}
impl fmt::Display for CellAgent {
    fn fmt(&self, _f: &mut fmt::Formatter) -> fmt::Result {
        let mut s = format!("Cell Agent {}", self.cell_info);
        for (_, traph) in self.traphs.iter() {
            s = s + &format!("\n{}", traph);
        }
        write!(_f, "{}", s) }
}
#[derive(Debug, Copy, Clone, Serialize, Deserialize)]
pub struct CellInfo {   // Any data the cell agent wants to expose to applications
    external_id: Uuid   // An externally visible identifier so applications can talk about individual cells
}
impl CellInfo {
    fn new() -> CellInfo {
        CellInfo { external_id: Uuid::new() }
    }
}
impl fmt::Display for CellInfo {
    fn fmt(&self, f: &mut fmt::Formatter) -> fmt::Result {
        write!(f, "External ID {}", self.external_id)
    }
}
// Errors
#[derive(Debug, Fail)]
pub enum CellagentError {
    #[fail(display = "CellagentError::Chain {} {}", func_name, comment)]
    Chain { func_name: &'static str, comment: String },
    #[fail(display = "CellagentError::BaseTree {}: No base tree for tree {} on cell {}", func_name, tree_id, cell_id)]
    BaseTree { func_name: &'static str, cell_id: CellID, tree_id: TreeID },
    #[fail(display = "CellagentError::Border {}: Port {} is not a border port on cell {}", func_name, port_no, cell_id)]
    Border { func_name: &'static str, cell_id: CellID, port_no: u8 },
//    #[fail(display = "CellAgentError::BorderMsgType {}: Message type {} is not accepted from a border port on cell {}", func_name, msg_type, cell_id)]
//    BorderMsgType { func_name: &'static str, cell_id: CellID, msg_type: MsgType },
//    #[fail(display = "CellagentError::ManifestVms {}: No VMs in manifest for cell {}", func_name, cell_id)]
//    ManifestVms { cell_id: CellID, func_name: &'static str },
    #[fail(display = "CellagentError::MayNotSend {}: Cell {} does not have permission to send on tree {}", func_name, cell_id, tree_id)]
    MayNotSend { cell_id: CellID, func_name: &'static str, tree_id: TreeID },
    #[fail(display = "CellagentError::Message {}: Malformed request {:?} from border port on cell {}", func_name, msg, cell_id)]
    Message { func_name: &'static str, cell_id: CellID, msg: HashMap<String, String> },
    #[fail(display = "CellAgentError::NoParentTraph {}: No one hop parent for port {} on cell {}", func_name, port_no, cell_id)]
    NoParentTraph { cell_id: CellID, func_name: &'static str, port_no: u8 },
    #[fail(display = "CellAgentError::NoTraph {}: A Traph with TreeID {} does not exist on cell {}", func_name, tree_uuid, cell_id)]
    NoTraph { cell_id: CellID, func_name: &'static str, tree_uuid: Uuid },
//    #[fail(display = "CellagentError::SavedMsgType {}: Message type {} does not support saving", func_name, msg_type)]
//    SavedMsgType { func_name: &'static str, msg_type: MsgType },
    #[fail(display = "CellAgentError::StackTree {}: Problem stacking tree {} on cell {}", func_name, tree_id, cell_id)]
    StackTree { func_name: &'static str, tree_id: TreeID, cell_id: CellID },
    #[fail(display = "CellagentError::TcpMessageType {}: Unsupported request {:?} from border port on cell {}", func_name, msg, cell_id)]
    TcpMessageType { func_name: &'static str, cell_id: CellID, msg: TcpMsgType },
//    #[fail(display = "CellAgentError::TenantMask {}: Cell {} has no tenant mask", func_name, cell_id)]
//    TenantMask { func_name: &'static str, cell_id: CellID },
    #[fail(display = "CellAgentError::TreeNameMap {}: Cell {} has no tree name map entry for {:?}", func_name, cell_id, sender_id)]
    TreeNameMap { func_name: &'static str, cell_id: CellID, sender_id: SenderID },
    #[fail(display = "CellAgentError::TreeMap {}: Cell {} has no tree map entry for {}", func_name, cell_id, tree_name)]
    TreeMap { func_name: &'static str, cell_id: CellID, tree_name: AllowedTree },
    #[fail(display = "CellAgentError::Tree {}: TreeID {} does not exist on cell {}", func_name, tree_uuid, cell_id)]
    Tree { func_name: &'static str, cell_id: CellID, tree_uuid: Uuid },
    #[fail(display = "CellAgentError::TreeUuid {}: No tree associated with uuid {:?} on cell {}", func_name, uuid, cell_id)]
    TreeUuid { func_name: &'static str, uuid: Uuid, cell_id: CellID },
}<|MERGE_RESOLUTION|>--- conflicted
+++ resolved
@@ -320,17 +320,10 @@
             let _ = dal::add_to_trace(trace_header, TraceType::Debug, trace_params, &trace, _f);
             if DEBUG_OPTIONS.traph_state { println!("Cell {}: {}: stacked tree {}", self.cell_id, _f, tree_id); }
         }
-<<<<<<< HEAD
-        match self.base_tree_map.get(tree_id).cloned() {
-            Some(id) => Ok(id),
-            None => Err(CellagentError::BaseTree { func_name: _f, cell_id: self.cell_id.clone(), tree_id: tree_id.clone() }.into())
-        }
-=======
         self.base_tree_map
             .get(tree_id)
             .cloned()
-            .ok_or(CellagentError::BaseTree { func_name: f, cell_id: self.cell_id.clone(), tree_id: tree_id.clone() }.into())
->>>>>>> d08f7452
+            .ok_or(CellagentError::BaseTree { func_name: _f, cell_id: self.cell_id.clone(), tree_id: tree_id.clone() }.into())
     }
     pub fn get_connected_ports_tree_id(&self) -> &TreeID { &self.connected_tree_id }
     //pub fn get_control_tree_id(&self) -> &TreeID { &self.control_tree_id }
@@ -439,7 +432,7 @@
                     let stacked_port_tree_id = stacked_tree.get_tree_id().with_root_port_number(&root_port_number);
                     if &stacked_port_tree_id == first_port_tree_id {
                         entry.set_tree_id(&stacked_port_tree_id);
-                        self.update_entry(entry).context(CellagentError::Chain { func_name: _f, comment: S("stacked_port_tree_id") })?;
+                         self.update_entry(entry).context(CellagentError::Chain { func_name: _f, comment: S("stacked_port_tree_id") })?;
                     }
                 }
             }
@@ -464,16 +457,6 @@
         Ok(traph.clone())
     }
     fn insert_traph(&mut self, tree_id: &TreeID, traph: &Traph, trace_header: &mut TraceHeader) -> Result<(), Error> {
-<<<<<<< HEAD
-        let _f = "update_traph";
-        let base_tree_id = self.get_base_tree_id(tree_id, trace_header).context(CellagentError::Chain { func_name: _f, comment: S("") })?;
-        let uuid = base_tree_id.get_uuid();
-        self.traphs.insert(uuid, traph.clone());
-        Ok(())
-    }
-    fn update_traphs(&mut self, tree_id: &TreeID, traph: &Traph, trace_header: &mut TraceHeader) -> Result<(), Error> {
-=======
->>>>>>> d08f7452
         let _f = "update_traphs";
         let base_tree_id = self.get_base_tree_id(tree_id, trace_header).context(CellagentError::Chain { func_name: _f, comment: S("") })?;
         let uuid = base_tree_id.get_uuid();
@@ -565,7 +548,7 @@
         let thread_name = format!("CellAgent {} from VM", self.cell_id.get_name());
         let join_handle = thread::Builder::new().name(thread_name.into()).spawn( move || {
             let ref mut child_trace_header = trace_header.fork_trace();
-            let mut ca = self.clone();
+        let mut ca = self.clone();
             let _ = ca.listen_uptree_loop(&sender_id.clone(), &vm_id, &ca_from_vm, child_trace_header).map_err(|e| ::utility::write_err("cellagent", e));
             if CONTINUE_ON_ERROR { let _ = ca.listen_uptree(sender_id, vm_id, trees, ca_from_vm, trace_header); }
         });
@@ -575,14 +558,13 @@
     // WORKER (CaFromVm)
     fn listen_uptree_loop(&mut self, sender_id: &SenderID, _vm_id: &VmID, ca_from_vm: &CaFromVm,
                           trace_header: &mut TraceHeader) -> Result<(), Error> {
-<<<<<<< HEAD
         let _f = "listen_uptree_loop";
         {
             let ref trace_params = TraceHeaderParams { module: file!(), line_no: line!(), function: _f, format: "worker" };
             let trace = json!({ "cell_id": &self.cell_id, "thread_name": thread::current().name(), "thread_id": TraceHeader::parse(thread::current().id()) });
             let _ = dal::add_to_trace(trace_header, TraceType::Trace, trace_params, &trace, _f);
         }
-        loop {
+         loop {
             let msg = ca_from_vm.recv()?;
             {
                 let ref trace_params = TraceHeaderParams { module: file!(), line_no: line!(), function: _f, format: "ca_got_from_uptree" };
@@ -590,55 +572,20 @@
                 let _ = dal::add_to_trace(trace_header, TraceType::Trace, trace_params, &trace, _f);
             }
             let (is_ait, allowed_tree, msg_type, direction, bytes) = msg;
-            let serialized = ::std::str::from_utf8(&bytes)?;
-            if DEBUG_OPTIONS.ca_msg_recv {
-                println!("CellAgent {}: got msg {} {} {} {} {}", self.cell_id, is_ait, allowed_tree, msg_type, direction, &serialized);
-            }
-            let tree_map = match self.tree_name_map.get(sender_id).cloned() {
-                Some(map) => map,
-                None => return Err(CellagentError::TreeNameMap { func_name: _f, cell_id: self.cell_id.clone(), sender_id: sender_id.clone() }.into())
-            };
-            let tree_map_updated = match msg_type {
+             let tree_map = self.tree_name_map
+                 .get(sender_id)
+                 .cloned()
+                 .ok_or_else(|| -> Error { CellagentError::TreeNameMap { func_name: f, cell_id: self.cell_id.clone(), sender_id: sender_id.clone() }.into() })?;
+             let tree_map_updated = match msg_type {
                 TcpMsgType::Application => self.tcp_application(&sender_id, is_ait, &allowed_tree, serialized, direction, &tree_map, trace_header).context(CellagentError::Chain { func_name: _f, comment: S("tcp_application") })?,
                 TcpMsgType::DeleteTree => self.tcp_delete_tree(&sender_id, serialized, direction, &tree_map, trace_header).context(CellagentError::Chain { func_name: _f, comment: S("tcp_delete_tree") })?,
                 TcpMsgType::Manifest => self.tcp_manifest(&sender_id, serialized, direction, &tree_map, trace_header).context(CellagentError::Chain { func_name: _f, comment: S("tcp_manifest") })?,
                 TcpMsgType::Query => self.tcp_query(&sender_id, serialized, direction, &tree_map, trace_header).context(CellagentError::Chain { func_name: _f, comment: S("tcp_query") })?,
                 TcpMsgType::StackTree => self.tcp_stack_tree(&sender_id, serialized, direction, &tree_map, trace_header).context(CellagentError::Chain { func_name: _f, comment: S("tcp_stack_tree") })?,
                 TcpMsgType::TreeName => self.tcp_tree_name(&sender_id, serialized, direction, &tree_map, trace_header).context(CellagentError::Chain { func_name: _f, comment: S("tcp_tree_name") })?,
-            };
-            self.tree_name_map.insert(sender_id.clone(), tree_map_updated);
-        }
-=======
-        let f = "listen_uptree_loop";
-         loop {
-             let tree_map = self.tree_name_map
-                 .get(sender_id)
-                 .cloned()
-                 .ok_or_else(|| -> Error { CellagentError::TreeNameMap { func_name: f, cell_id: self.cell_id.clone(), sender_id: sender_id.clone() }.into() })?;
-             let (is_ait, allowed_tree, msg_type, direction, bytes) = ca_from_vm.recv()?;
-             let serialized = ::std::str::from_utf8(&bytes)?;
-             if DEBUG_OPTIONS.trace_all || DEBUG_OPTIONS.ca_msg_recv { // Debug print
-                 let ref trace_params = TraceHeaderParams { module: file!(), line_no: line!(), function: f, format: "ca_got_from_uptree" };
-                 let trace = json!({ "cell_id": &self.cell_id,
-                    "is_ait": is_ait,
-                    "allowed_tree": &allowed_tree, "msg_type": &msg_type,
-                    "direction": &direction, "tcp_msg": &serde_json::to_value(&serialized)? });
-                 let _ = dal::add_to_trace(trace_header, TraceType::Debug, trace_params, &trace, f);
-                 if DEBUG_OPTIONS.ca_msg_recv {
-                     println!("CellAgent {}: got msg {} {} {} {}", self.cell_id, allowed_tree, msg_type, direction, &serialized);
-                 }
-             }
-             let tree_map_updated = match msg_type {
-                 TcpMsgType::Application => self.tcp_application(&sender_id, is_ait, &allowed_tree, serialized, direction, &tree_map, trace_header).context(CellagentError::Chain { func_name: f, comment: S("tcp_application") })?,
-                 TcpMsgType::DeleteTree => self.tcp_delete_tree(&sender_id, serialized, direction, &tree_map, trace_header).context(CellagentError::Chain { func_name: f, comment: S("tcp_delete_tree") })?,
-                 TcpMsgType::Manifest => self.tcp_manifest(&sender_id, serialized, direction, &tree_map, trace_header).context(CellagentError::Chain { func_name: f, comment: S("tcp_manifest") })?,
-                 TcpMsgType::Query => self.tcp_query(&sender_id, serialized, direction, &tree_map, trace_header).context(CellagentError::Chain { func_name: f, comment: S("tcp_query") })?,
-                 TcpMsgType::StackTree => self.tcp_stack_tree(&sender_id, serialized, direction, &tree_map, trace_header).context(CellagentError::Chain { func_name: f, comment: S("tcp_stack_tree") })?,
-                 TcpMsgType::TreeName => self.tcp_tree_name(&sender_id, serialized, direction, &tree_map, trace_header).context(CellagentError::Chain { func_name: f, comment: S("tcp_tree_name") })?,
              };
              self.tree_name_map.insert(sender_id.clone(), tree_map_updated);
          }
->>>>>>> d08f7452
     }
     /*
         fn create_tree(&mut self, id: &str, target_tree_id: &TreeID, port_no_mask: Mask, gvm_eqn: &GvmEquation)
@@ -666,20 +613,20 @@
                 self.update_base_tree_map(new_tree_id, parent_tree_id, trace_header);
                 parent_tree_id.clone()
             });
-        self.add_tree_name_map_item(sender_id, allowed_tree, new_tree_id);
+        self.add_tree_name_map_item( sender_id, allowed_tree, new_tree_id);
         self.update_base_tree_map(new_tree_id, &base_tree_id, trace_header);
-        let mut traph = self.get_traph(&parent_tree_id, trace_header).context(CellagentError::Chain { func_name: _f, comment: S("") })?;
+        let mut traph = self.get_traph(&parent_tree_id, trace_header).context(CellagentError::Chain { func_name: _f, comment: S("")})?;
         if traph.has_tree(new_tree_id) { return Ok(None); } // Check for redundant StackTreeMsg
-        let parent_entry = self.get_tree_entry(&parent_tree_id, trace_header).context(CellagentError::Chain { func_name: "stack_tree", comment: S("") })?;
+        let parent_entry = self.get_tree_entry(&parent_tree_id, trace_header).context(CellagentError::Chain { func_name: "stack_tree", comment: S("")})?;
         let mut entry = parent_entry; // RoutingTableEntry is Copy
         entry.set_mask(Mask::empty());
         entry.set_uuid(&new_tree_id.get_uuid());
-        let params = traph.get_params(gvm_eqn.get_variables()).context(CellagentError::Chain { func_name: "stack_tree", comment: S("") })?;
-        let gvm_xtnd = gvm_eqn.eval_xtnd(&params).context(CellagentError::Chain { func_name: _f, comment: S("gvm_xtnd") })?;
-        let gvm_send = gvm_eqn.eval_send(&params).context(CellagentError::Chain { func_name: _f, comment: S("gvm_send") })?;
+        let params = traph.get_params(gvm_eqn.get_variables()).context(CellagentError::Chain { func_name: "stack_tree", comment: S("")})?;
+        let gvm_xtnd = gvm_eqn.eval_xtnd(&params).context(CellagentError::Chain { func_name: _f, comment: S("gvm_xtnd")})?;
+        let gvm_send = gvm_eqn.eval_send(&params).context(CellagentError::Chain { func_name: _f, comment: S("gvm_send")})?;
         if !gvm_xtnd { entry.clear_children(); }
-        if gvm_send { entry.enable_send(); } else { entry.disable_send(); }
-        let gvm_recv = gvm_eqn.eval_recv(&params).context(CellagentError::Chain { func_name: _f, comment: S("") })?;
+        if gvm_send  { entry.enable_send(); } else { entry.disable_send(); }
+        let gvm_recv = gvm_eqn.eval_recv(&params).context(CellagentError::Chain { func_name: _f, comment: S("")})?;
         let mask = if gvm_recv {
             entry.get_mask().or(Mask::port0())
         } else {
@@ -712,37 +659,18 @@
         self.ca_to_cm.send(CaToCmBytes::Entry(entry)).context(CellagentError::Chain { func_name: _f, comment: S("")})?;
         Ok(())
     }
-<<<<<<< HEAD
 
     // SPAWN THREAD (listen_cm_loop)
     fn listen_cm(&mut self, ca_from_cm: CaFromCm, trace_header: &mut TraceHeader) -> Result<(), Error>{
         let _f = "listen_cm";
         let thread_name = format!("CellAgent {} from CModel", self.cell_id.get_name());
-        let join_handle = thread::Builder::new().name(thread_name.into()).spawn( move || {
+        thread::Builder::new().name(thread_name.into()).spawn( move || {
             let ref mut child_trace_header = trace_header.fork_trace();
             let mut ca = self.clone();
             let _ = ca.listen_cm_loop(&ca_from_cm, child_trace_header).map_err(|e| ::utility::write_err("cellagent", e));
             // println!("Cellagent {}: Back from listen_cm_loop", ca.cell_id);
             if CONTINUE_ON_ERROR { let _ = ca.listen_cm(ca_from_cm, trace_header); }
-=======
-    fn listen_cm(&mut self, ca_from_cm: CaFromCm, outer_trace_header: &mut TraceHeader) -> Result<(), Error>{
-        let f = "listen_cm";
-        let mut ca = self.clone();
-        {
-            let ref trace_params = TraceHeaderParams { module: file!(), line_no: line!(), function: f, format: "ca_listen_cm" };
-            let trace = json!({ "cell_id": &self.cell_id });
-            let _ = dal::add_to_trace(outer_trace_header, TraceType::Trace, trace_params, &trace, f);
-        }
-        let mut outer_trace_header_clone = outer_trace_header.clone();
-        thread::spawn( move || {
-            let ref mut inner_trace_header = outer_trace_header_clone.fork_trace();
-            let _ = ca.listen_cm_loop(&ca_from_cm, inner_trace_header).map_err(|e| ::utility::write_err("cellagent", e));
-            let ref mut outer_trace_header = outer_trace_header_clone.fork_trace();
-            println!("Cellagent {}: Back from listen_cm_loop", ca.cell_id);
-            if CONTINUE_ON_ERROR { let _ = ca.listen_cm(ca_from_cm, outer_trace_header); }
->>>>>>> d08f7452
-        });
-        join_handle?;
+        })?;
         Ok(())
     }
 
@@ -796,28 +724,16 @@
                     msg.process_ca(self, port_no, &msg_tree_id, is_ait, trace_header).context(CellagentError::Chain { func_name: _f, comment: S(self.cell_id.clone())})?;
                 },
                 CmToCaBytes::Tcp((port_no, (is_ait, allowed_tree, msg_type, direction, bytes))) => {
-<<<<<<< HEAD
                     let port_number = port_no.make_port_number(self.no_ports).context(CellagentError::Chain { func_name: _f, comment: S(self.cell_id.clone()) + " PortNumber" })?;
-                    let sender_id = match self.border_port_tree_id_map.get(&port_number).cloned() {
-                        Some(id) => id.0, // Get the SenderID
-                        None => return Err(CellagentError::Border { func_name: _f, cell_id: self.cell_id.clone(), port_no: *port_no }.into())
-                    };
-                    let ref mut tree_map = match self.tree_name_map.get(&sender_id).cloned() {
-                        Some(map) => map,
-                        None => return Err(CellagentError::TreeNameMap { func_name: _f, cell_id: self.cell_id.clone(),  sender_id: sender_id.clone()}.into())
-                    };
-=======
-                    let port_number = port_no.make_port_number(self.no_ports).context(CellagentError::Chain { func_name: f, comment: S(self.cell_id.clone()) + " PortNumber" })?;
                     let sender_id = self.border_port_tree_id_map
                         .get(&port_number)
                         .cloned()
-                        .ok_or_else(|| -> Error { CellagentError::Border { func_name: f, cell_id: self.cell_id.clone(), port_no: *port_no }.into() })?
+                        .ok_or_else(|| -> Error { CellagentError::Border { func_name: _f, cell_id: self.cell_id.clone(), port_no: *port_no }.into() })?
                         .0;
                     let ref mut tree_map= self.tree_name_map
                         .get(&sender_id)
                         .cloned()
-                        .ok_or_else(|| -> Error { CellagentError::TreeNameMap { func_name: f, cell_id: self.cell_id.clone(),  sender_id: sender_id.clone()}.into() })?;
->>>>>>> d08f7452
+                        .ok_or_else(|| -> Error { CellagentError::TreeNameMap { func_name: _f, cell_id: self.cell_id.clone(),  sender_id: sender_id.clone()}.into() })?;
                     let serialized = ::std::str::from_utf8(&bytes)?;
                     let tree_map_updated = match msg_type {
                         TcpMsgType::Application => self.tcp_application(&sender_id, is_ait, &allowed_tree, &serialized, direction, tree_map, trace_header).context(CellagentError::Chain { func_name: _f, comment: S("tcp_application")})?,
@@ -864,7 +780,7 @@
         let tree_seen = self.quench_simple(new_tree_id);
         let port_tree_seen = self.quench_root_port(new_tree_id, path);
         let quench = match QUENCH {
-            Quench::Simple => tree_seen,     // Must see this tree once
+            Quench::Simple   => tree_seen,     // Must see this tree once
             Quench::RootPort => port_tree_seen // Must see every root port for this tree once
         };
         let mut eqns = HashSet::new();
@@ -877,7 +793,7 @@
             let ref trace_params = TraceHeaderParams { module: file!(), line_no: line!(), function: _f, format: "ca_process_discover_msg" };
             let trace = json!({ "cell_id": &self.cell_id, "quench": quench, "new_tree_id": new_tree_id, "port_no": port_no, "msg": msg.value() });
             let _ = dal::add_to_trace(trace_header, TraceType::Debug, trace_params, &trace, _f);
-            if DEBUG_OPTIONS.process_msg { println!("Cellagent {}: {} tree_id {}, port_number {} {}", self.cell_id, _f, new_tree_id, port_number, msg); }
+            if DEBUG_OPTIONS.process_msg { println!("Cellagent {}: {} tree_id {}, port_number {} {}", self.cell_id, _f, new_tree_id, port_number, msg);  }
         }
         let mut children = HashSet::new();
         children.insert(port_number);
@@ -886,7 +802,7 @@
             self.update_traph(new_tree_id, port_number, status, &gvm_equation,
                               children, hops, path, trace_header).context(CellagentError::Chain { func_name: "process_ca", comment: S("DiscoverMsg") })?;
         }
-        if quench { return Ok(()); }
+       if quench { return Ok(()); }
         self.update_base_tree_map(new_tree_id, new_tree_id, trace_header);
         // Send DiscoverD to sender first time this tree is seen
         if !tree_seen {
@@ -897,8 +813,8 @@
         }
         // Forward Discover on all except port_no with updated hops and path
         let updated_msg = msg.update(&self.get_id());
-        let user_mask = DEFAULT_USER_MASK.all_but_port(port_no.make_port_number(self.no_ports).context(CellagentError::Chain { func_name: "process_ca", comment: S("DiscoverMsg") })?);
-        self.send_msg(&self.get_connected_ports_tree_id(), &updated_msg, user_mask, trace_header).context(CellagentError::Chain { func_name: "process_ca", comment: S("DiscoverMsg") })?;
+        let user_mask = DEFAULT_USER_MASK.all_but_port(port_no.make_port_number(self.no_ports).context(CellagentError::Chain { func_name: "process_ca", comment: S("DiscoverMsg")})?);
+        self.send_msg(&self.get_connected_ports_tree_id(), &updated_msg, user_mask, trace_header).context(CellagentError::Chain {func_name: "process_ca", comment: S("DiscoverMsg")})?;
         self.add_saved_discover(&msg, trace_header); // Discover message are always saved for late port connect
         Ok(())
     }
@@ -968,7 +884,7 @@
                     let sender_id = SenderID::new(&self.get_id(), "CellAgent")?;
                     let mask = Mask::new(port_no.make_port_number(self.no_ports)?);
                     let failover_d_msg = FailoverDMsg::new(&sender_id, FailoverResponse::Failure,
-                                                           rw_port_tree_id, PathLength(CellNo(0)), broken_tree_ids, broken_path);
+                              rw_port_tree_id, PathLength(CellNo(0)), broken_tree_ids, broken_path);
                     Ok(())
                     //self.send_msg(&self.connected_tree_id, &failover_d_msg, mask, trace_header)?;
                 }, | trial_port_no | -> Result<(), Error> {
@@ -1174,20 +1090,11 @@
     fn tcp_application(&mut self, sender_id: &SenderID, is_ait: bool, allowed_tree: &AllowedTree, serialized: &str,
                        direction: MsgDirection, tree_map: &MsgTreeMap,
                        trace_header: &mut TraceHeader) -> Result<MsgTreeMap, Error> {
-<<<<<<< HEAD
         let _f = "tcp_application";
-        let tree_id = match tree_map.get(allowed_tree.get_name()) {
-            Some(id) => id,
-            None => return Err(CellagentError::TreeMap { func_name: _f, cell_id: self.cell_id.clone(), tree_name: allowed_tree.clone() }.into())
-        };
-        if !self.may_send(tree_id, trace_header)? { return Err(CellagentError::MayNotSend { func_name: _f, cell_id: self.cell_id.clone(), tree_id: tree_id.clone() }.into()); }
-=======
-        let f = "tcp_application";
         let tree_id = tree_map
             .get(allowed_tree.get_name())
-            .ok_or_else(|| -> Error { CellagentError::TreeMap { func_name: f, cell_id: self.cell_id.clone(), tree_name: allowed_tree.clone() }.into() })?;
-        if !self.may_send(tree_id, trace_header)? { return Err(CellagentError::MayNotSend { func_name: f, cell_id: self.cell_id.clone(), tree_id: tree_id.clone() }.into()); }
->>>>>>> d08f7452
+            .ok_or_else(|| -> Error { CellagentError::TreeMap { func_name: _f, cell_id: self.cell_id.clone(), tree_name: allowed_tree.clone() }.into() })?;
+        if !self.may_send(tree_id, trace_header)? { return Err(CellagentError::MayNotSend { func_name: _f, cell_id: self.cell_id.clone(), tree_id: tree_id.clone() }.into()); }
         let msg = ApplicationMsg::new(sender_id, false, tree_id, direction, serialized);
         if DEBUG_OPTIONS.trace_all || DEBUG_OPTIONS.process_msg {   // Debug
             let ref trace_params = TraceHeaderParams { module: file!(), line_no: line!(), function: _f, format: "ca_got_tcp_application_msg" };
@@ -1207,26 +1114,14 @@
     }
     fn tcp_manifest(&mut self, sender_id: &SenderID, serialized: &str, _direction: MsgDirection, tree_map: &MsgTreeMap,
                     trace_header: &mut TraceHeader)-> Result<MsgTreeMap, Error> {
-<<<<<<< HEAD
         let _f = "tcp_manifest";
         let tcp_msg = serde_json::from_str::<HashMap<String, String>>(&serialized).context(CellagentError::Chain { func_name: _f, comment: S(self.cell_id.clone()) + " deserialize StackTree" })?;
         let ref deploy_tree_name = self.get_msg_params(&tcp_msg, "deploy_tree_name").context(CellagentError::Chain { func_name: _f, comment: S(self.cell_id.clone()) + " parent tree name" })?;
-        let deploy_tree_id = match tree_map.get(AllowedTree::new(deploy_tree_name).get_name()) {
-            Some(id) => id,
-            None => return Err(CellagentError::TreeMap { func_name: "listen_cm_loop 4", cell_id: self.cell_id.clone(), tree_name: AllowedTree::new(deploy_tree_name) }.into())
-        };
-        if !self.may_send(deploy_tree_id, trace_header)? { return Err(CellagentError::MayNotSend { func_name: _f, cell_id: self.cell_id.clone(), tree_id: deploy_tree_id.clone() }.into()); }
-        let manifest_ser = self.get_msg_params(&tcp_msg, "manifest").context(CellagentError::Chain { func_name: _f, comment: S(self.cell_id.clone()) + " manifest" })?;
-=======
-        let f = "tcp_manifest";
-        let tcp_msg = serde_json::from_str::<HashMap<String, String>>(&serialized).context(CellagentError::Chain { func_name: f, comment: S(self.cell_id.clone()) + " deserialize StackTree" })?;
-        let ref deploy_tree_name = self.get_msg_params(&tcp_msg, "deploy_tree_name").context(CellagentError::Chain { func_name: f, comment: S(self.cell_id.clone()) + " parent tree name" })?;
         let deploy_tree_id = tree_map
             .get(AllowedTree::new(deploy_tree_name).get_name())
             .ok_or_else(|| -> Error { CellagentError::TreeMap { func_name: "listen_cm_loop 4", cell_id: self.cell_id.clone(), tree_name: AllowedTree::new(deploy_tree_name) }.into() })?;
-        if !self.may_send(deploy_tree_id, trace_header)? { return Err(CellagentError::MayNotSend { func_name: f, cell_id: self.cell_id.clone(), tree_id: deploy_tree_id.clone() }.into()); }
-        let manifest_ser = self.get_msg_params(&tcp_msg, "manifest").context(CellagentError::Chain { func_name: f, comment: S(self.cell_id.clone()) + " manifest" })?;
->>>>>>> d08f7452
+        if !self.may_send(deploy_tree_id, trace_header)? { return Err(CellagentError::MayNotSend { func_name: _f, cell_id: self.cell_id.clone(), tree_id: deploy_tree_id.clone() }.into()); }
+        let manifest_ser = self.get_msg_params(&tcp_msg, "manifest").context(CellagentError::Chain { func_name: _f, comment: S(self.cell_id.clone()) + " manifest" })?;
         let manifest = serde_json::from_str::<Manifest>(&manifest_ser)?;
         let allowed_trees = manifest.get_allowed_trees().clone();
         let mut msg_tree_map = HashMap::new();
@@ -1260,18 +1155,10 @@
         let tcp_msg = serde_json::from_str::<HashMap<String, String>>(&serialized).context(CellagentError::Chain { func_name: _f, comment: S(self.cell_id.clone()) + " deserialize StackTree" })?;
         let parent_tree_str = self.get_msg_params(&tcp_msg, "parent_tree_name")?;
         let parent_tree_name = AllowedTree::new(&parent_tree_str);
-<<<<<<< HEAD
-        let ref parent_tree_id = match tree_map.get(parent_tree_name.get_name()).cloned() {
-            Some(id) => id,
-            None => return Err(CellagentError::TreeMap { func_name: _f, cell_id: self.cell_id.clone(), tree_name: parent_tree_name }.into())
-        };
-        if !self.may_send(parent_tree_id, trace_header)? { return Err(CellagentError::MayNotSend { func_name: _f, cell_id: self.cell_id.clone(), tree_id: parent_tree_id.clone() }.into()); }
-=======
         let ref parent_tree_id = *tree_map
             .get(parent_tree_name.get_name())
-            .ok_or_else(|| -> Error { CellagentError::TreeMap { func_name: f, cell_id: self.cell_id.clone(), tree_name: parent_tree_name }.into() })?;
-        if !self.may_send(parent_tree_id, trace_header)? { return Err(CellagentError::MayNotSend { func_name: f, cell_id: self.cell_id.clone(), tree_id: parent_tree_id.clone() }.into()); }
->>>>>>> d08f7452
+            .ok_or_else(|| -> Error { CellagentError::TreeMap { func_name: _f, cell_id: self.cell_id.clone(), tree_name: parent_tree_name }.into() })?;
+        if !self.may_send(parent_tree_id, trace_header)? { return Err(CellagentError::MayNotSend { func_name: _f, cell_id: self.cell_id.clone(), tree_id: parent_tree_id.clone() }.into()); }
         let my_tree_id = &self.my_tree_id.clone();
         let new_tree_name = self.get_msg_params(&tcp_msg, "new_tree_name")?;
         let allowed_tree = AllowedTree::new(&new_tree_name);
