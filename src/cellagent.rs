use std::fmt;
use std::sync::mpsc::channel;
use std::sync::{Arc, Mutex, MutexGuard};
use std::thread;
use std::collections::{HashMap, HashSet};
use std::collections::hash_map::Entry;

use serde;
use serde_json;

use config::{CONNECTED_PORTS_TREE_NAME, CONTINUE_ON_ERROR, CONTROL_TREE_NAME, DEBUG_OPTIONS, QUENCH,
             ByteArray, CellNo, CellType, Quench, PathLength, PortNo};
use dal;
use gvm_equation::{GvmEquation, GvmEqn};
use message::{Message, MsgDirection, MsgTreeMap, MsgType, TcpMsgType,
              ApplicationMsg,
              DiscoverMsg, DiscoverDMsg,
              FailoverMsg, FailoverDMsg, FailoverResponse,
              HelloMsg,
              ManifestMsg,
              StackTreeMsg, StackTreeDMsg,
              TreeNameMsg};
use message_types::{CaToCm, CaFromCm,
                    CaToVm, VmFromCa, VmToCa, CaFromVm,
                    CaToCmBytes, CmToCaBytes};
use nalcell::CellConfig;
use name::{Name, CellID, SenderID, TreeID, UptreeID, VmID};
use port;
use port_tree::PortTree;
use routing_table_entry::{RoutingTableEntry};
use traph;
use traph::{Traph};
use tree::Tree;
use uptree_spec::{AllowedTree, Manifest};
use utility::{BASE_TENANT_MASK, DEFAULT_USER_MASK, Mask, Path,
              PortNumber, S, TraceHeader, TraceHeaderParams, TraceType, UtilityError};
//use uuid::Uuid;
use uuid_ec::Uuid;
use vm::VirtualMachine;

use failure::{Error, ResultExt};

type BorderTreeIDMap = HashMap<PortNumber, (SenderID, TreeID)>;
pub type SavedDiscover = DiscoverMsg;
// The following is a hack, because I can't get thread::spawn to accept Box<Message>
pub type SavedMsg = (Option<ApplicationMsg>, Option<ManifestMsg>);
pub type SavedStack = StackTreeMsg;
pub type SavedMsgs = HashMap<TreeID, Vec<SavedMsg>>;
pub type SavedStackMsgs = HashMap<TreeID, Vec<SavedStack>>;
pub type Traphs = HashMap<Uuid, Traph>;
pub type TreeMap = HashMap<Uuid, Uuid>;
pub type TreeIDMap = HashMap<Uuid, TreeID>;
pub type TreeNameMap = HashMap<SenderID, MsgTreeMap>;
pub type TreeVmMap = HashMap<TreeID, Vec<CaToVm>>;

#[derive(Debug, Clone)]
pub struct CellAgent {
    cell_id: CellID,
    cell_type: CellType,
    config: CellConfig,
    cell_info: CellInfo,
    no_ports: PortNo,
    my_tree_id: TreeID,
    control_tree_id: TreeID,
    connected_tree_id: TreeID,
    my_entry: RoutingTableEntry,
    connected_tree_entry: RoutingTableEntry,
    saved_discover: Vec<SavedDiscover>,
    saved_msgs: Arc<Mutex<SavedMsgs>>,
    saved_stack: SavedStackMsgs,
    traphs: Traphs,
    tree_map: TreeMap, // Base tree for given stacked tree
    tree_name_map: TreeNameMap,
    border_port_tree_id_map: BorderTreeIDMap, // Find the tree id associated with a border port
    base_tree_map: HashMap<TreeID, TreeID>, // Find the black tree associated with any tree, needed for stacking
    tree_id_map: TreeIDMap, // For debugging
    tenant_masks: Vec<Mask>,
    tree_vm_map: TreeVmMap,
    ca_to_vms: HashMap<VmID, CaToVm>,
    ca_to_cm: CaToCm,
    vm_id_no: usize,
    up_tree_senders: HashMap<UptreeID, HashMap<String,TreeID>>,
    up_traphs_clist: HashMap<TreeID, TreeID>,
    neighbors: HashMap<PortNo, (CellID, PortNo)>,
}
impl CellAgent {
    pub fn new(cell_id: &CellID, cell_type: CellType, config: CellConfig, no_ports: PortNo,
               ca_to_cm: CaToCm )
               -> Result<CellAgent, Error> {
        let tenant_masks = vec![BASE_TENANT_MASK];
        let my_tree_id = TreeID::new(cell_id.get_name())?;
        let control_tree_id = TreeID::new(cell_id.get_name())?.add_component(CONTROL_TREE_NAME)?;
        let connected_tree_id = TreeID::new(cell_id.get_name())?.add_component(CONNECTED_PORTS_TREE_NAME)?;
        let mut base_tree_map = HashMap::new();
        base_tree_map.insert(my_tree_id.clone(), my_tree_id.clone());
        Ok(CellAgent { cell_id: cell_id.clone(), my_tree_id, cell_type, config,
            control_tree_id, connected_tree_id, tree_vm_map: HashMap::new(), ca_to_vms: HashMap::new(),
            no_ports, traphs: HashMap::new(), vm_id_no: 0, tree_id_map: HashMap::new(),
            tree_map: HashMap::new(),
            tree_name_map: HashMap::new(), border_port_tree_id_map: HashMap::new(),
            saved_msgs: Arc::new(Mutex::new(HashMap::new())), saved_discover: Vec::new(),
            saved_stack: HashMap::new(),
            my_entry: RoutingTableEntry::default(), base_tree_map, neighbors: HashMap::new(),
            connected_tree_entry: RoutingTableEntry::default(),
            tenant_masks, up_tree_senders: HashMap::new(), cell_info: CellInfo::new(),
            up_traphs_clist: HashMap::new(), ca_to_cm
        })
    }

    // WORKER (CellAgent)
    pub fn initialize(&mut self, ca_from_cm: CaFromCm, mut trace_header: TraceHeader) -> Result<(), Error> {
        let _f = "initialize";
        {
            let ref trace_params = TraceHeaderParams { module: file!(), line_no: line!(), function: _f, format: "worker" };
            let trace = json!({ "cell_id": &self.cell_id, "thread_name": thread::current().name(), "thread_id": TraceHeader::parse(thread::current().id()) });
            let _ = dal::add_to_trace(trace_header, TraceType::Trace, trace_params, &trace, _f);
        }
        // Set up predefined trees - Must be first two in this order
        let port_number_0 = PortNumber::new0();
        let hops = PathLength(CellNo(0));
        let path = Path::new0();
        let control_tree_id = self.control_tree_id.clone();
        let connected_tree_id = self.connected_tree_id.clone();
        let my_tree_id = self.my_tree_id.clone();
        self.tree_map.insert(control_tree_id.get_uuid(), control_tree_id.get_uuid());
        self.tree_map.insert(connected_tree_id.get_uuid(), connected_tree_id.get_uuid());
        self.tree_map.insert(my_tree_id.get_uuid(), my_tree_id.get_uuid());
        let mut eqns = HashSet::new();
        eqns.insert(GvmEqn::Recv("true"));
        eqns.insert(GvmEqn::Send("true"));
        eqns.insert(GvmEqn::Xtnd("true"));
        eqns.insert(GvmEqn::Save("false"));
        let gvm_equation = GvmEquation::new(eqns, Vec::new());
        self.update_traph(&control_tree_id, port_number_0,
                          traph::PortStatus::Parent, &gvm_equation,
                          HashSet::new(), hops, path, &mut trace_header)?;
        let mut eqns = HashSet::new();
        eqns.insert(GvmEqn::Recv("false"));
        eqns.insert(GvmEqn::Send("true"));
        eqns.insert(GvmEqn::Xtnd("true"));
        eqns.insert(GvmEqn::Save("false"));
        let gvm_equation = GvmEquation::new(eqns, Vec::new());
        let connected_tree_entry = self.update_traph(&connected_tree_id, port_number_0,
                                                     traph::PortStatus::Parent, &gvm_equation,
                                                     HashSet::new(), hops, path, &mut trace_header)?;
        self.connected_tree_entry = connected_tree_entry;
        // Create my tree
        let mut eqns = HashSet::new();
        eqns.insert(GvmEqn::Recv("true"));
        eqns.insert(GvmEqn::Send("true"));
        eqns.insert(GvmEqn::Xtnd("true"));
        eqns.insert(GvmEqn::Save("false"));
        let gvm_equation = GvmEquation::new(eqns, Vec::new());
        self.my_entry = self.update_traph(&my_tree_id, port_number_0,
                                          traph::PortStatus::Parent, &gvm_equation,
                                          HashSet::new(), hops, path, &mut trace_header)?;
        self.listen_cm(ca_from_cm, &mut trace_header.fork_trace())?;
        Ok(())
    }
    pub fn get_no_ports(&self) -> PortNo { self.no_ports }
    pub fn get_id(&self) -> CellID { self.cell_id.clone() }
//    pub fn get_cell_info(&self) -> CellInfo { self.cell_info }
//    pub fn get_tree_name_map(&self) -> &TreeNameMap { &self.tree_name_map }
    pub fn get_vm_senders(&self, tree_id: &TreeID) -> Result<Vec<CaToVm>, Error> {
        let _f = "get_vm_senders";
        let senders = match self.tree_vm_map.get(tree_id).cloned() {
            Some(senders) => senders,
            None => return Err(CellagentError::Tree { func_name: _f, cell_id: self.cell_id.clone(), tree_uuid: tree_id.get_uuid() }.into())
        };
        Ok(senders)
    }
    /*
        pub fn get_tree_id(&self, TableIndex(index): TableIndex) -> Result<TreeID, CellagentError> {
            let _f = "get_tree_id";
            let trees = self.trees.lock().unwrap();
            match trees.get(&TableIndex(index)) {
                Some(t) => Ok(t.clone()),
                None => Err(CellagentError::TreeIndex { cell_id: self.cell_id.clone(), func_name: _f, index: TableIndex(index) })
            }
        }
        pub fn get_hops(&self, tree_id: &TreeID) -> Result<PathLength, Error> {
            let _f = "get_hops";
            if let Some(traph) = self.traphs.lock().unwrap().get(&tree_id.get_uuid()) {
                Ok(traph.get_hops()?)
            } else {
                Err(CellagentError::Tree { cell_id: self.cell_id.clone(), func_name: _f, tree_uuid: tree_id.get_uuid() }.into())
            }
        }
    */
    fn get_mask(&self, tree_id: &TreeID, trace_header: &mut TraceHeader) -> Result<Mask, Error> {
        Ok(match self.get_traph(tree_id, trace_header) {
            Ok(t) => t.get_tree_entry(&tree_id.get_uuid())?.get_mask(),
            Err(_) => Mask::empty().not()
        })
    }
    fn get_gvm_eqn(&self, tree_id: &TreeID, trace_header: &mut TraceHeader) -> Result<GvmEquation, Error> {
        let _f = "get_gvm_eqn";
        let tree_uuid = tree_id.get_uuid();
        let traph = self.get_traph(tree_id, trace_header).context(CellagentError::Chain { func_name: _f, comment: S("") })?;
        let tree = traph.get_tree(&tree_uuid)?;
        let gvm_eqn = tree.get_gvm_eqn().clone();
        Ok(gvm_eqn.clone())
    }
    pub fn get_saved_discover(&self) -> &Vec<SavedDiscover> { &self.saved_discover }
    pub fn get_saved_stack_tree(&self, tree_id: &TreeID) -> Vec<SavedStack> {
        let default = &Vec::new();
        self.saved_stack
            .get(tree_id)
            .unwrap_or(default)
            .clone()
    }
    pub fn get_saved_msgs(&self, tree_id: &TreeID, trace_header: &mut TraceHeader) -> Vec<SavedMsg> {
        if DEBUG_OPTIONS.trace_all || DEBUG_OPTIONS.saved_msgs {   // Debug print
            let _f = "get_saved_msgs";
            {
                let saved_msgs = match self.saved_msgs.lock().unwrap().get(tree_id) {
                    Some(msgs) => msgs.clone(),
                    None => Vec::new()
                };
                let ref trace_params = TraceHeaderParams { module: file!(), line_no: line!(), function: _f, format: "ca_get_saved_msgs" };
                let trace = json!({ "cell_id": &self.cell_id, "tree_id": tree_id, "no_saved_msgs": saved_msgs.len() });
                let _ = dal::add_to_trace(trace_header, TraceType::Debug, trace_params, &trace, _f);
                if DEBUG_OPTIONS.saved_msgs { println!("Cellagent {}: {} for tree {} {}", self.cell_id, _f, tree_id, saved_msgs.len()); }
            }
        }
        match self.saved_msgs.lock().unwrap().get(tree_id) {
            Some(msgs) => msgs.clone(),
            None => Vec::new()
        }
    }
    // The options argument is a hack, because I can't get thread::spawn to accept Box<Message>
    pub fn add_saved_msg(&mut self, tree_id: &TreeID, _: Mask, options: (Option<ApplicationMsg>, Option<ManifestMsg>),
                         trace_header: &mut TraceHeader) -> Result<(), Error> {
        let empty = Vec::new();
        let saved = {
            let mut saved_msgs = self.saved_msgs.lock().unwrap().remove(tree_id).unwrap_or(empty);
            saved_msgs.push(options.clone());
            saved_msgs
        };
        self.saved_msgs.lock().unwrap().insert(tree_id.clone(), saved);
        if DEBUG_OPTIONS.trace_all || DEBUG_OPTIONS.saved_msgs {   // Debug print
            let _f = "add_saved_msg";
            let default = &Vec::new();
            let locked = self.saved_msgs.lock().unwrap();
            let saved_msgs = locked
                .get(tree_id)
                .unwrap_or(default);
            let ref trace_params = TraceHeaderParams { module: file!(), line_no: line!(), function: _f, format: "ca_add_saved_msg" };
            let trace = json! ({ "cell_id": &self.cell_id, "tree_id": tree_id, "no_saved": saved_msgs.len(), "msg": &options });
            let _ = dal::add_to_trace(trace_header, TraceType::Debug, trace_params, &trace, _f);
            if DEBUG_OPTIONS.saved_msgs { println!("Cellagent {}: {} saved {} for tree {} msg {:?}", self.cell_id, _f, saved_msgs.len(), tree_id, options); }
        }
        Ok(())
    }
    pub fn add_saved_stack_tree(&mut self, tree_id: &TreeID, stack_tree_msg: &SavedStack,
                                trace_header: &mut TraceHeader) {
        let default = &mut vec![];
        let saved = {
            let saved_msgs = self.saved_stack.get_mut(tree_id).unwrap_or(default);
            saved_msgs.push(stack_tree_msg.clone());
            saved_msgs.clone()
        };
        let saved_len = saved.len();
        self.saved_stack.insert(tree_id.clone(), saved);
        if DEBUG_OPTIONS.trace_all || DEBUG_OPTIONS.saved_msgs {   // Debug print
            let _f = "add_saved_stack_tree";
            let ref trace_params = TraceHeaderParams { module: file!(), line_no: line!(), function: _f, format: "ca_save_stack_tree_msg" };
            let trace = json!({ "cell_id": &self.cell_id, "tree_id": tree_id, "no_saved": saved_len, "msg": &stack_tree_msg });
            let _ = dal::add_to_trace(trace_header, TraceType::Debug, trace_params, &trace, _f);
            if DEBUG_OPTIONS.saved_msgs { println!("Cellagent {}: {} saving {} msg {}", self.cell_id, _f, saved_len, stack_tree_msg); }
        }
    }
    pub fn add_saved_discover(&mut self, discover_msg: &SavedDiscover, trace_header: &mut TraceHeader) {
        if DEBUG_OPTIONS.trace_all || DEBUG_OPTIONS.saved_msgs {    // Debug print
            let _f = "add_saved_discover";
            let tree_id = discover_msg.get_tree_id();
            let ref trace_params = TraceHeaderParams { module: file!(), line_no: line!(), function: _f, format: "ca_save_discover_msg" };
            let trace = json!({ "cell_id": &self.cell_id, "tree_id": tree_id, "msg": &discover_msg });
            let _ = dal::add_to_trace(trace_header, TraceType::Debug, trace_params, &trace, _f);
            if DEBUG_OPTIONS.saved_msgs { println!("Cell {}: save discover {}", self.cell_id, discover_msg); }
        }
        self.saved_discover.push(discover_msg.clone());
    }
    fn add_tree_name_map_item(&mut self, sender_id: &SenderID, allowed_tree: &AllowedTree, allowed_tree_id: &TreeID) {
        let _f = "add_tree_name_map_item";
        let mut tree_map = match self.tree_name_map.get(sender_id).cloned() {
            Some(map) => map,
            None => HashMap::new()
        };
        tree_map.insert(S(allowed_tree.get_name()), allowed_tree_id.clone());
        self.tree_name_map.insert(sender_id.clone(), tree_map);
    }
    /*
    pub fn get_tenant_mask(&self) -> Result<&Mask, CellagentError> {
        let _f = "get_tenant_mask";
        if let Some(tenant_mask) = self.tenant_masks.last() {
            Ok(tenant_mask)
        } else {
            return Err(CellagentError::TenantMask { cell_id: self.get_id(), func_name: _f } )
        }
    }
    */
    pub fn update_base_tree_map(&mut self, stacked_tree_id: &TreeID, base_tree_id: &TreeID,
                                trace_header: &mut TraceHeader) {
        if DEBUG_OPTIONS.trace_all || DEBUG_OPTIONS.traph_state {   // Debug print
            let _f = "update_base_tree_map";
            let ref trace_params = TraceHeaderParams { module: file!(), line_no: line!(), function: _f, format: "ca_update_base_tree_map" };
            let trace = json!({ "cell_id": &self.cell_id, "stacked_tree_id": stacked_tree_id, "base_tree_id": base_tree_id, });
            let _ = dal::add_to_trace(trace_header, TraceType::Debug, trace_params, &trace, _f);
            if DEBUG_OPTIONS.traph_state { println!("Cellagent {}: {}: stacked tree {} {}, base tree {} {}", self.cell_id, _f, stacked_tree_id, stacked_tree_id.get_uuid(), base_tree_id, base_tree_id.get_uuid()); }
        }
        self.base_tree_map.insert(stacked_tree_id.clone(), base_tree_id.clone());
        self.tree_map.insert(stacked_tree_id.get_uuid(), base_tree_id.get_uuid());
    }
    fn get_base_tree_id(&self, tree_id: &TreeID, trace_header: &mut TraceHeader) -> Result<TreeID, Error> {
        let _f = "get_base_tree_id";
        if DEBUG_OPTIONS.trace_all || DEBUG_OPTIONS.traph_state {   // Debug print
            let ref trace_params = TraceHeaderParams { module: file!(), line_no: line!(), function: _f, format: "ca_get_base_tree_id" };
            let trace = json!({ "cell_id": &self.cell_id, "tree_id": tree_id });
            let _ = dal::add_to_trace(trace_header, TraceType::Debug, trace_params, &trace, _f);
            if DEBUG_OPTIONS.traph_state { println!("Cell {}: {}: stacked tree {}", self.cell_id, _f, tree_id); }
        }
        self.base_tree_map
            .get(tree_id)
            .cloned()
            .ok_or(CellagentError::BaseTree { func_name: _f, cell_id: self.cell_id.clone(), tree_id: tree_id.clone() }.into())
    }
    pub fn get_connected_ports_tree_id(&self) -> &TreeID { &self.connected_tree_id }
    //pub fn get_control_tree_id(&self) -> &TreeID { &self.control_tree_id }
    // These functions specify the Discover quenching algorithms
    pub fn quench_simple(&self, tree_id: &TreeID) -> bool {
        self.traphs.contains_key(&tree_id.get_uuid())
    }
    pub fn quench_root_port(&self, tree_id: &TreeID, path: Path) -> bool {
        let _f = "quench_root_port";
        self.traphs.get(&tree_id.get_uuid())
            .map_or(false, |traph| {
                let port_no = path.get_port_no();
                traph.get_port_trees()
                    .iter()
                    .map(|port_tree| -> bool { *port_tree.get_root_port_no() == port_no })
                    .fold(false, |matched, b: bool| matched || b)
                })
    }
    /*
    fn is_on_tree(&self, tree_id: &TreeID) -> bool {
        let _f = "is_on_tree";
        let traph = match self.get_traph(tree_id) {
            Ok(t) => t,
            Err(_) => return false,
        };
        let tree_entry = match traph.get_tree_entry(&tree_id.get_uuid()) {
            Ok(e) => e,
            Err(_) => return false
        };
        if tree_entry.get_mask().and(Mask::port0()).equal(Mask::port0()) {
            true
        } else {
            false
        }
    }
    */
//    fn free_index(&mut self, index: TableIndex) {
//        self.free_indices.lock().unwrap().push(index);
//    }
    pub fn update_traph(&mut self, base_tree_id: &TreeID, port_number: PortNumber, port_status: traph::PortStatus,
                        gvm_eqn: &GvmEquation, mut children: HashSet<PortNumber>,
                        hops: PathLength, path: Path, trace_header: &mut TraceHeader)
                        -> Result<RoutingTableEntry, Error> {
        let _f = "update_traph";
        if DEBUG_OPTIONS.trace_all || DEBUG_OPTIONS.traph_state {
            let ref trace_params = TraceHeaderParams { module: file!(), line_no: line!(), function: _f, format: "ca_update_traph" };
            let trace = json!({ "cell_id": &self.cell_id,
                "base_tree_id": base_tree_id, "port_number": &port_number, "hops": &hops,
                "port_status": &port_status,
                "children": children, "gvm": &gvm_eqn });
            let _ = dal::add_to_trace(trace_header, TraceType::Debug, trace_params, &trace, _f);
        }
        let (entry, _is_new_port) = {
            let mut traph = self.traphs
                .remove(&base_tree_id.get_uuid())
                .unwrap_or(Traph::new(&self.cell_id, self.no_ports, &base_tree_id, gvm_eqn)?);
            let (gvm_recv, gvm_send, _gvm_xtnd, _gvm_save) =  {
                    let variables = traph.get_params(gvm_eqn.get_variables()).context(CellagentError::Chain { func_name: "update_traph", comment: S("") })?;
                    let recv = gvm_eqn.eval_recv(&variables).context(CellagentError::Chain { func_name: _f, comment: S("eval_recv") })?;
                    let send = gvm_eqn.eval_send(&variables).context(CellagentError::Chain { func_name: _f, comment: S("eval_send") })?;
                    let xtnd = gvm_eqn.eval_xtnd(&variables).context(CellagentError::Chain { func_name: _f, comment: S("eval_xtnd") })?;
                    let save = gvm_eqn.eval_save(&variables).context(CellagentError::Chain { func_name: _f, comment: S("eval_save") })?;
                    (recv, send, xtnd, save)
            };
            let (updated_hops, _) = match port_status {
                traph::PortStatus::Child => {
                    let element = traph.get_parent_element().context(CellagentError::Chain { func_name: _f, comment: S("") })?;
                    // Need to coordinate the following with DiscoverMsg.update_discover_msg
                    (element.hops_plus_one(), element.get_path())
                },
                _ => (hops, path)
            };
            let traph_status = traph.get_port_status(port_number);
            let entry_port_status = match traph_status {
                traph::PortStatus::Pruned => port_status,
                _ => traph_status  // Don't replace if Parent or Child
            };
            if gvm_recv { children.insert(PortNumber::new0()); }
            let is_new_port =  !traph.is_port_connected(port_number);
            let mut entry = traph.update_element(base_tree_id, port_number, entry_port_status, children, updated_hops, path).context(CellagentError::Chain { func_name: "update_traph", comment: S("") })?;
            if gvm_send { entry.enable_send() } else { entry.disable_send() }
            if DEBUG_OPTIONS.trace_all || DEBUG_OPTIONS.traph_state {
                let ref trace_params = TraceHeaderParams { module: file!(), line_no: line!(), function: _f, format: "ca_updated_traph_entry" };
                let trace = json!({ "cell_id": &self.cell_id, "base_tree_id": base_tree_id, "entry": &entry });
                let _ = dal::add_to_trace(trace_header, TraceType::Debug, trace_params, &trace, _f);
                if DEBUG_OPTIONS.traph_state { println!("CellAgent {}: entry {}", self.cell_id, entry); }
            }
            // Need traph even if cell only forwards on this tree
            self.update_entry(entry).context(CellagentError::Chain { func_name: _f, comment: S("base_tree_id") })?;
            if path.get_port_number() != PortNumber::new0() {  // Not my tree
                let root_port_number = path.get_port_number();
                let mut port_tree = PortTree::new(base_tree_id, &root_port_number,
                                                  &port_number.get_port_no(), &updated_hops);
                // The first port_tree entry is the one that denotes this branch
                let first_port_tree = traph.add_port_tree(port_tree);
                let first_port_tree_id = first_port_tree.get_port_tree_id();
                if traph.get_port_trees().len() == 1 {
                    let mut new_entry = entry;
                    new_entry.set_tree_id(&first_port_tree_id);
                    self.update_entry(new_entry).context(CellagentError::Chain { func_name: _f, comment: S("first_port_tree_id") })?;
                };
                // TODO: Need to update stacked tree ids to get port tree ids
                let locked = traph.get_stacked_trees().lock().unwrap();
                for stacked_tree in locked.values() {
                    let mut entry = stacked_tree.get_table_entry();
                    let stacked_port_tree_id = stacked_tree.get_tree_id().with_root_port_number(&root_port_number);
                    if &stacked_port_tree_id == first_port_tree_id {
                        entry.set_tree_id(&stacked_port_tree_id);
                         self.update_entry(entry).context(CellagentError::Chain { func_name: _f, comment: S("stacked_port_tree_id") })?;
                    }
                }
            }
            self.traphs.insert(base_tree_id.get_uuid(), traph);
            // TODO: Need to update entries of stacked trees following a failover but not as base tree builds out
            //let entries = traph.update_stacked_entries(entry).context(CellagentError::Chain { func_name: _f, comment: S("") })?;
            //for entry in entries {
                //println!("Cell {}: sending entry {}", self.cell_id, entry);
                //self.ca_to_cm.send(CaToPePacket::Entry(entry)).context(CellagentError::Chain { func_name: _f, comment: S("") })?;
            //}
            (entry, is_new_port)
        };
        Ok(entry)
    }
    pub fn get_traph(&self, tree_id: &TreeID, trace_header: &mut TraceHeader) -> Result<Traph, Error> {
        let _f = "get_traph";
        let base_tree_id = self.get_base_tree_id(tree_id, trace_header).context(CellagentError::Chain { func_name: _f, comment: S("") })?;
        let uuid = base_tree_id.get_uuid();
        let traph = self.traphs
            .get(&uuid)
            .ok_or_else(|| -> Error { CellagentError::NoTraph { cell_id: self.cell_id.clone(), func_name: "stack_tree", tree_uuid: uuid }.into() })?;
        Ok(traph.clone())
    }
    fn insert_traph(&mut self, tree_id: &TreeID, traph: &Traph, trace_header: &mut TraceHeader) -> Result<(), Error> {
        let _f = "update_traphs";
        let base_tree_id = self.get_base_tree_id(tree_id, trace_header).context(CellagentError::Chain { func_name: _f, comment: S("") })?;
        let uuid = base_tree_id.get_uuid();
        self.traphs.insert(uuid, traph.clone());
        Ok(())
    }
    pub fn deploy(&mut self, sender_id: &SenderID, deployment_tree_id: &TreeID, _msg_tree_id: &TreeID,
                  msg_tree_map: &MsgTreeMap, manifest: &Manifest,
                  trace_header: &mut TraceHeader) -> Result<(), Error> {
        let _f = "deploy";
        let mut tree_map = match self.tree_name_map.get(  sender_id).cloned() {
            Some(map) => map,
            None => return Err(CellagentError::TreeNameMap { cell_id: self.get_id(), func_name: _f, sender_id: sender_id.clone() }.into())
        };
        for allowed_tree in manifest.get_allowed_trees() {
            match msg_tree_map.get(allowed_tree.get_name()) {
                Some(tree_id) => tree_map.insert(S(allowed_tree.get_name()), tree_id.clone()),
                None => return Err(CellagentError::TreeMap { cell_id: self.cell_id.clone(), func_name: _f, tree_name: allowed_tree.clone() }.into())
            };
        }
        // TODO: The next line breaks confinement by giving every application permission to send on the black tree
        tree_map.insert(S("Base"), self.my_tree_id.clone()); // <--- Breaks confinement
        // TODO: End of confinement breaking code
        for vm_spec in manifest.get_vms() {
            let (vm_to_ca, ca_from_vm): (VmToCa, CaFromVm) = channel();
            let (ca_to_vm, vm_from_ca): (CaToVm, VmFromCa) = channel();
            let container_specs = vm_spec.get_containers();
            let vm_id = VmID::new(&self.cell_id, &vm_spec.get_id())?;
            let vm_allowed_trees = vm_spec.get_allowed_trees();
            let vm_sender_id = SenderID::new(&self.cell_id, vm_id.get_name())?;
            let up_tree_name = vm_spec.get_id();
            let mut trees = HashSet::new();
            let mut tree_vm_map = self.tree_vm_map.clone();
            trees.insert(AllowedTree::new(CONTROL_TREE_NAME));
            let mut vm = VirtualMachine::new(&vm_id, vm_to_ca, vm_allowed_trees);
            vm.initialize(up_tree_name, vm_from_ca, &trees, container_specs)?;
            for vm_allowed_tree in vm_allowed_trees {
                match tree_map.get(vm_allowed_tree.get_name()) {
                    Some(allowed_tree_id) => {
                        trees.insert(vm_allowed_tree.clone());
                        self.add_tree_name_map_item(sender_id, vm_allowed_tree, &allowed_tree_id.clone());
                        self.add_tree_name_map_item(&vm_sender_id, vm_allowed_tree, &allowed_tree_id.clone());
                        match tree_vm_map.clone().get_mut(allowed_tree_id) {
                            Some(senders) => senders.push(ca_to_vm.clone()),
                            None => { tree_vm_map.insert(allowed_tree_id.clone(), vec![ca_to_vm.clone()]); }
                        }
                    },
                    None => return Err(CellagentError::TreeMap { cell_id: self.cell_id.clone(), func_name: "deploy(vm)", tree_name: vm_allowed_tree.clone() }.into())
                }
            }
            self.tree_vm_map = tree_vm_map;
            if DEBUG_OPTIONS.trace_all || DEBUG_OPTIONS.deploy {
                let keys: Vec<TreeID> = self.tree_vm_map.iter().map(|(k,_)| k.clone()).collect();
                let ref trace_params = TraceHeaderParams { module: file!(), line_no: line!(), function: _f, format: "ca_deploy" };
                let trace = json!({ "cell_id": &self.cell_id,
                    "deployment_tree_id": deployment_tree_id, "tree_vm_map_keys":  &keys,
                    "up_tree_name": up_tree_name });
                let _ = dal::add_to_trace(trace_header, TraceType::Debug, trace_params, &trace, _f);
                if DEBUG_OPTIONS.deploy {
                    println!("Cellagent {}: deployment tree {}", self.cell_id, deployment_tree_id);
                    println!("Cellagent {}: added vm senders {:?}", self.cell_id, self.tree_vm_map.keys());
                    println!("Cellagent {}: starting VM on up tree {}", self.cell_id, up_tree_name);
                }
            }
            self.ca_to_vms.insert(vm_id.clone(), ca_to_vm,);
            self.listen_uptree(vm_sender_id, vm_id, trees, ca_from_vm, &mut trace_header.fork_trace());
        }
        Ok(())
    }
    /*
        fn stack_uptree(&mut self, up_tree_id: &TreeID, deployment_tree_id: &TreeID, port_no: PortNo, gvm_eqn: &GvmEquation) -> Result<(), Error> {
            let ref my_tree_id = self.my_tree_id.clone(); // Need to clone because self is borrowed mut
            let msg= StackTreeMsg::new(up_tree_id, &self.my_tree_id, gvm_eqn);
            let port_number = PortNumber::new(port_no, self.no_ports).context(CellagentError::Chain { func_name: "stack_uptree", comment: S(self.cell_id.clone())})?;
            let port_no_mask = Mask::all_but_zero(self.no_ports).and(Mask::new(port_number));
            self.send_msg(&deployment_tree_id, &msg, port_no_mask).context(CellagentError::Chain { func_name: "stack_uptree", comment: S(self.cell_id.clone())})?;
            self.stack_tree(&up_tree_id, my_tree_id, &gvm_eqn).context(CellagentError::Chain { func_name: "stack_uptree", comment: S(self.cell_id.clone())})?;
            let mut tree_name_map = HashMap::new();
            tree_name_map.insert(AllowedTree::new(up_tree_id.get_name()),up_tree_id.clone());
            self.tree_name_map.insert(up_tree_id.clone(), tree_name_map);
            Ok(())
        }
    */

    // SPAWN THREAD (listen_uptree_loop)
    fn listen_uptree(&self, sender_id: SenderID, vm_id: VmID, trees: HashSet<AllowedTree>,
<<<<<<< HEAD
                     ca_from_vm: CaFromVm, trace_header: &mut TraceHeader) {
        let _f = "listen_uptree";
        let thread_name = format!("CellAgent {} from VM", self.cell_id.get_name());
        let join_handle = thread::Builder::new().name(thread_name.into()).spawn( move || {
            let ref mut child_trace_header = trace_header.fork_trace();
=======
                     ca_from_vm: CaFromVm, outer_trace_header: &mut TraceHeader) {
        let _f = "listen_uptree";
        {
            let ref trace_params = TraceHeaderParams { module: file!(), line_no: line!(), function: _f, format: "ca_listen_vm" };
            let trace = json!({ "cell_id": &self.cell_id, "vm_id": &vm_id.clone(), "sender_id": &sender_id.clone() });
            let _ = dal::add_to_trace(outer_trace_header, TraceType::Debug, trace_params, &trace, _f);
        }
>>>>>>> ec6c638b
        let mut ca = self.clone();
            let _ = ca.listen_uptree_loop(&sender_id.clone(), &vm_id, &ca_from_vm, child_trace_header).map_err(|e| ::utility::write_err("cellagent", e));
            if CONTINUE_ON_ERROR { let _ = ca.listen_uptree(sender_id, vm_id, trees, ca_from_vm, trace_header); }
        });
        join_handle?;
    }

    // WORKER (CaFromVm)
    fn listen_uptree_loop(&mut self, sender_id: &SenderID, _vm_id: &VmID, ca_from_vm: &CaFromVm,
                          trace_header: &mut TraceHeader) -> Result<(), Error> {
        let _f = "listen_uptree_loop";
<<<<<<< HEAD
        {
            let ref trace_params = TraceHeaderParams { module: file!(), line_no: line!(), function: _f, format: "worker" };
            let trace = json!({ "cell_id": &self.cell_id, "thread_name": thread::current().name(), "thread_id": TraceHeader::parse(thread::current().id()) });
            let _ = dal::add_to_trace(trace_header, TraceType::Trace, trace_params, &trace, _f);
        }
=======
>>>>>>> ec6c638b
         loop {
            let msg = ca_from_vm.recv()?;
            {
                let ref trace_params = TraceHeaderParams { module: file!(), line_no: line!(), function: _f, format: "ca_got_from_uptree" };
                let trace = json!({ "cell_id": &self.cell_id, "msg": msg });
                let _ = dal::add_to_trace(trace_header, TraceType::Trace, trace_params, &trace, _f);
            }
            let (is_ait, allowed_tree, msg_type, direction, bytes) = msg;
             let tree_map = self.tree_name_map
                 .get(sender_id)
                 .cloned()
                 .ok_or_else(|| -> Error { CellagentError::TreeNameMap { func_name: _f, cell_id: self.cell_id.clone(), sender_id: sender_id.clone() }.into() })?;
<<<<<<< HEAD
             let tree_map_updated = match msg_type {
                TcpMsgType::Application => self.tcp_application(&sender_id, is_ait, &allowed_tree, serialized, direction, &tree_map, trace_header).context(CellagentError::Chain { func_name: _f, comment: S("tcp_application") })?,
                TcpMsgType::DeleteTree => self.tcp_delete_tree(&sender_id, serialized, direction, &tree_map, trace_header).context(CellagentError::Chain { func_name: _f, comment: S("tcp_delete_tree") })?,
                TcpMsgType::Manifest => self.tcp_manifest(&sender_id, serialized, direction, &tree_map, trace_header).context(CellagentError::Chain { func_name: _f, comment: S("tcp_manifest") })?,
                TcpMsgType::Query => self.tcp_query(&sender_id, serialized, direction, &tree_map, trace_header).context(CellagentError::Chain { func_name: _f, comment: S("tcp_query") })?,
                TcpMsgType::StackTree => self.tcp_stack_tree(&sender_id, serialized, direction, &tree_map, trace_header).context(CellagentError::Chain { func_name: _f, comment: S("tcp_stack_tree") })?,
                TcpMsgType::TreeName => self.tcp_tree_name(&sender_id, serialized, direction, &tree_map, trace_header).context(CellagentError::Chain { func_name: _f, comment: S("tcp_tree_name") })?,
=======
             let (is_ait, allowed_tree, msg_type, direction, bytes) = ca_from_vm.recv()?;
             let serialized = ::std::str::from_utf8(&bytes)?;
             if DEBUG_OPTIONS.trace_all || DEBUG_OPTIONS.ca_msg_recv { // Debug print
                 let ref trace_params = TraceHeaderParams { module: file!(), line_no: line!(), function: _f, format: "ca_got_from_uptree" };
                 let trace = json!({ "cell_id": &self.cell_id,
                    "is_ait": is_ait,
                    "allowed_tree": &allowed_tree, "msg_type": &msg_type,
                    "direction": &direction, "tcp_msg": &serde_json::to_value(&serialized)? });
                 let _ = dal::add_to_trace(trace_header, TraceType::Debug, trace_params, &trace, _f);
                 if DEBUG_OPTIONS.ca_msg_recv {
                     println!("CellAgent {}: got msg {} {} {} {}", self.cell_id, allowed_tree, msg_type, direction, &serialized);
                 }
             }
             let tree_map_updated = match msg_type {
                 TcpMsgType::Application => self.tcp_application(&sender_id, is_ait, &allowed_tree, serialized, direction, &tree_map, trace_header).context(CellagentError::Chain { func_name: _f, comment: S("tcp_application") })?,
                 TcpMsgType::DeleteTree => self.tcp_delete_tree(&sender_id, serialized, direction, &tree_map, trace_header).context(CellagentError::Chain { func_name: _f, comment: S("tcp_delete_tree") })?,
                 TcpMsgType::Manifest => self.tcp_manifest(&sender_id, serialized, direction, &tree_map, trace_header).context(CellagentError::Chain { func_name: _f, comment: S("tcp_manifest") })?,
                 TcpMsgType::Query => self.tcp_query(&sender_id, serialized, direction, &tree_map, trace_header).context(CellagentError::Chain { func_name: _f, comment: S("tcp_query") })?,
                 TcpMsgType::StackTree => self.tcp_stack_tree(&sender_id, serialized, direction, &tree_map, trace_header).context(CellagentError::Chain { func_name: _f, comment: S("tcp_stack_tree") })?,
                 TcpMsgType::TreeName => self.tcp_tree_name(&sender_id, serialized, direction, &tree_map, trace_header).context(CellagentError::Chain { func_name: _f, comment: S("tcp_tree_name") })?,
>>>>>>> ec6c638b
             };
             self.tree_name_map.insert(sender_id.clone(), tree_map_updated);
         }
    }
    /*
        fn create_tree(&mut self, id: &str, target_tree_id: &TreeID, port_no_mask: Mask, gvm_eqn: &GvmEquation)
                -> Result<(), Error> {
            let new_id = self.my_tree_id.add_component(id)?;
            let new_tree_id = TreeID::new(new_id.get_name())?;
            new_tree_id.add_to_trace()?;
            let ref my_tree_id = self.my_tree_id.clone(); // Need because self is borrowed mut
            let msg =  StackTreeMsg::new(&new_tree_id, &self.my_tree_id,&gvm_eqn);
            self.send_msg(target_tree_id, &msg, port_no_mask).context(CellagentError::Chain { func_name: "create_tree", comment: S(self.cell_id.clone())})?;
            self.stack_tree(&new_tree_id, &my_tree_id, &gvm_eqn).context(CellagentError::Chain { func_name: "create_tree", comment: S(self.cell_id.clone())})?;
            Ok(())
        }
    */
    pub fn get_tree_entry(&self, tree_id: &TreeID, trace_header: &mut TraceHeader)
            -> Result<RoutingTableEntry, Error> {
        let traph = self.get_traph(&tree_id, trace_header)?;
        traph.get_tree_entry(&tree_id.get_uuid())
    }
    pub fn stack_tree(&mut self, sender_id: &SenderID, allowed_tree: &AllowedTree, new_tree_id: &TreeID, parent_tree_id: &TreeID,
                      gvm_eqn: &GvmEquation, trace_header: &mut TraceHeader) -> Result<Option<RoutingTableEntry>, Error> {
        let _f = "stack_tree";
        let base_tree_id = self.get_base_tree_id(parent_tree_id, trace_header)
            .unwrap_or_else(|_| {
                self.update_base_tree_map(new_tree_id, parent_tree_id, trace_header);
                parent_tree_id.clone()
            });
        self.add_tree_name_map_item( sender_id, allowed_tree, new_tree_id);
        self.update_base_tree_map(new_tree_id, &base_tree_id, trace_header);
        let mut traph = self.get_traph(&parent_tree_id, trace_header).context(CellagentError::Chain { func_name: _f, comment: S("")})?;
        if traph.has_tree(new_tree_id) { return Ok(None); } // Check for redundant StackTreeMsg
        let parent_entry = self.get_tree_entry(&parent_tree_id, trace_header).context(CellagentError::Chain { func_name: "stack_tree", comment: S("")})?;
        let mut entry = parent_entry; // RoutingTableEntry is Copy
        entry.set_mask(Mask::empty());
        entry.set_uuid(&new_tree_id.get_uuid());
        let params = traph.get_params(gvm_eqn.get_variables()).context(CellagentError::Chain { func_name: "stack_tree", comment: S("")})?;
        let gvm_xtnd = gvm_eqn.eval_xtnd(&params).context(CellagentError::Chain { func_name: _f, comment: S("gvm_xtnd")})?;
        let gvm_send = gvm_eqn.eval_send(&params).context(CellagentError::Chain { func_name: _f, comment: S("gvm_send")})?;
        if !gvm_xtnd { entry.clear_children(); }
        if gvm_send  { entry.enable_send(); } else { entry.disable_send(); }
        let gvm_recv = gvm_eqn.eval_recv(&params).context(CellagentError::Chain { func_name: _f, comment: S("")})?;
        let mask = if gvm_recv {
            entry.get_mask().or(Mask::port0())
        } else {
            entry.get_mask().and(Mask::all_but_zero(self.no_ports))
        };
        entry.set_mask(mask);
        let tree = Tree::new(&new_tree_id, &base_tree_id, parent_tree_id, &gvm_eqn, entry);
        traph.stack_tree(tree);
        self.tree_map.insert(new_tree_id.get_uuid(), base_tree_id.get_uuid());
        self.tree_id_map.insert(new_tree_id.get_uuid(), new_tree_id.clone());
        // TODO: Make sure that stacked tree entries for port trees get created
        self.update_entry(entry).context(CellagentError::Chain { func_name: _f, comment: S("")})?;
        if DEBUG_OPTIONS.trace_all || DEBUG_OPTIONS.stack_tree { // Debug print
            let keys: Vec<TreeID> = self.base_tree_map.iter().map(|(k,_)| k.clone()).collect();
            let values: Vec<TreeID> = self.base_tree_map.iter().map(|(_,v)| v.clone()).collect();
            let ref trace_params = TraceHeaderParams { module: file!(), line_no: line!(), function: _f, format: "ca_stack_tree" };
            let trace = json!({ "cell_id": &self.cell_id,
                "new_tree_id": &new_tree_id, "base_tree_id": &base_tree_id,
                "base_tree_map_keys": &keys, "base_tree_map_values": &values });
            let _ = dal::add_to_trace(trace_header, TraceType::Debug, trace_params, &trace, _f);
            if DEBUG_OPTIONS.stack_tree {
                println!("Cellagent {}: {} added new tree {} {} with base tree {} {}", self.cell_id, _f, new_tree_id, new_tree_id.get_uuid(), base_tree_id, base_tree_id.get_uuid());
                println!("Cellagent {}: {} base tree map {:?}", self.cell_id, _f, self.base_tree_map);
            }
        }
        Ok(Some(entry))
    }
    pub fn update_entry(&self, entry: RoutingTableEntry) -> Result<(), Error> {
        let _f = "update_entry";
        self.ca_to_cm.send(CaToCmBytes::Entry(entry)).context(CellagentError::Chain { func_name: _f, comment: S("")})?;
        Ok(())
    }
<<<<<<< HEAD

    // SPAWN THREAD (listen_cm_loop)
    fn listen_cm(&mut self, ca_from_cm: CaFromCm, trace_header: &mut TraceHeader) -> Result<(), Error>{
        let _f = "listen_cm";
        let thread_name = format!("CellAgent {} from CModel", self.cell_id.get_name());
        thread::Builder::new().name(thread_name.into()).spawn( move || {
            let ref mut child_trace_header = trace_header.fork_trace();
            let mut ca = self.clone();
            let _ = ca.listen_cm_loop(&ca_from_cm, child_trace_header).map_err(|e| ::utility::write_err("cellagent", e));
            // println!("Cellagent {}: Back from listen_cm_loop", ca.cell_id);
            if CONTINUE_ON_ERROR { let _ = ca.listen_cm(ca_from_cm, trace_header); }
        })?;
=======
    fn listen_cm(&mut self, ca_from_cm: CaFromCm, outer_trace_header: &mut TraceHeader) -> Result<(), Error>{
        let _f = "listen_cm";
        let mut ca = self.clone();
        {
            let ref trace_params = TraceHeaderParams { module: file!(), line_no: line!(), function: _f, format: "ca_listen_cm" };
            let trace = json!({ "cell_id": &self.cell_id });
            let _ = dal::add_to_trace(outer_trace_header, TraceType::Trace, trace_params, &trace, _f);
        }
        let mut outer_trace_header_clone = outer_trace_header.clone();
        thread::spawn( move || {
            let ref mut inner_trace_header = outer_trace_header_clone.fork_trace();
            let _ = ca.listen_cm_loop(&ca_from_cm, inner_trace_header).map_err(|e| ::utility::write_err("cellagent", e));
            let ref mut outer_trace_header = outer_trace_header_clone.fork_trace();
            println!("Cellagent {}: Back from listen_cm_loop", ca.cell_id);
            if CONTINUE_ON_ERROR { let _ = ca.listen_cm(ca_from_cm, outer_trace_header); }
        });
>>>>>>> ec6c638b
        Ok(())
    }

    // WORKER (CaFromCm)
    fn listen_cm_loop(&mut self, ca_from_cm: &CaFromCm, trace_header: &mut TraceHeader) -> Result<(), Error> {
        let _f = "listen_cm_loop";
<<<<<<< HEAD
        {
            let ref trace_params = TraceHeaderParams { module: file!(), line_no: line!(), function: _f, format: "worker" };
            let trace = json!({ "cell_id": &self.cell_id, "thread_name": thread::current().name(), "thread_id": TraceHeader::parse(thread::current().id()) });
            let _ = dal::add_to_trace(trace_header, TraceType::Trace, trace_params, &trace, _f);
        }
=======
>>>>>>> ec6c638b
        loop {
            let msg = ca_from_cm.recv().context(CellagentError::Chain { func_name: _f, comment: S(self.cell_id.clone())})?;
            {
                let ref trace_params = TraceHeaderParams { module: file!(), line_no: line!(), function: _f, format: "ca_from_cm" };
                let trace = json!({ "cell_id": &self.cell_id, "msg": &msg });
                let _ = dal::add_to_trace(trace_header, TraceType::Trace, trace_params, &trace, _f);
            }
            match msg {
                CmToCaBytes::Status((port_no, is_border, status)) => match status {
<<<<<<< HEAD
                    port::PortStatus::Connected => self.port_connected(port_no, is_border, trace_header).context(CellagentError::Chain { func_name: _f, comment: S(self.cell_id.clone()) + " port_connected"})?,
=======
                    port::PortStatus::Connected => self.port_connected(port_no, is_border, trace_header).context(CellagentError::Chain { func_name: _f, comment: S(self.cell_id.clone()) +" port_connected"})?,
>>>>>>> ec6c638b
                    port::PortStatus::Disconnected => self.port_disconnected(port_no, trace_header).context(CellagentError::Chain { func_name: _f, comment: S(self.cell_id.clone()) + " port_disconnected"})?
                },
                CmToCaBytes::Bytes((port_no, is_ait, uuid, bytes)) => {
                    // The index may be pointing to the control tree because the other cell didn't get the StackTree or StackTreeD message in time
                    let mut msg = MsgType::msg_from_bytes(&bytes).context(CellagentError::Chain { func_name: _f, comment: S(self.cell_id.clone())})?;
                    let msg_tree_id = {  // Use control tree if uuid not found
                        self.tree_id_map
                            .get(&uuid)
                            .unwrap_or(&self.control_tree_id)
                            .clone()
                    };
                    if DEBUG_OPTIONS.trace_all || DEBUG_OPTIONS.ca_msg_recv {   //Debug print
                        let ref trace_params = TraceHeaderParams { module: file!(), line_no: line!(), function: _f, format: "ca_got_msg" };
                        let trace = json!({ "cell_id": &self.cell_id, "msg": &msg.value(), "port_no": port_no });
                        if DEBUG_OPTIONS.ca_msg_recv {
                            match msg.get_msg_type() {
                                MsgType::Discover => (),
                                MsgType::DiscoverD => {
                                    if msg.get_tree_id().is_name("Tree:C:2") {
                                        println!("Cellagent {}: {} Port {} received {}", self.cell_id, _f, *port_no, msg);
                                    }
                                },
                                _ => {
                                    println!("Cellagent {}: {} Port {} received {}", self.cell_id, _f, *port_no, msg);
                                }
                            }
                        }
                        let _ = dal::add_to_trace(trace_header, TraceType::Debug, trace_params, &trace, _f);
                    }
                    msg.process_ca(self, port_no, &msg_tree_id, is_ait, trace_header).context(CellagentError::Chain { func_name: _f, comment: S(self.cell_id.clone())})?;
                },
                CmToCaBytes::Tcp((port_no, (is_ait, allowed_tree, msg_type, direction, bytes))) => {
                    let port_number = port_no.make_port_number(self.no_ports).context(CellagentError::Chain { func_name: _f, comment: S(self.cell_id.clone()) + " PortNumber" })?;
                    let sender_id = self.border_port_tree_id_map
                        .get(&port_number)
                        .cloned()
                        .ok_or_else(|| -> Error { CellagentError::Border { func_name: _f, cell_id: self.cell_id.clone(), port_no: *port_no }.into() })?
                        .0;
                    let ref mut tree_map= self.tree_name_map
                        .get(&sender_id)
                        .cloned()
                        .ok_or_else(|| -> Error { CellagentError::TreeNameMap { func_name: _f, cell_id: self.cell_id.clone(),  sender_id: sender_id.clone()}.into() })?;
                    let serialized = ::std::str::from_utf8(&bytes)?;
                    let tree_map_updated = match msg_type {
                        TcpMsgType::Application => self.tcp_application(&sender_id, is_ait, &allowed_tree, &serialized, direction, tree_map, trace_header).context(CellagentError::Chain { func_name: _f, comment: S("tcp_application")})?,
                        TcpMsgType::DeleteTree  => self.tcp_delete_tree(&sender_id, &serialized, direction, tree_map, trace_header).context(CellagentError::Chain { func_name: _f, comment: S("tcp_delete_tree")})?,
                        TcpMsgType::Manifest    => self.tcp_manifest(&sender_id, &serialized, direction, tree_map, trace_header).context(CellagentError::Chain { func_name: _f, comment: S("tcp_manifest")})?,
                        TcpMsgType::Query       => self.tcp_query(&sender_id, &serialized, direction, tree_map, trace_header).context(CellagentError::Chain { func_name: _f, comment: S("tcp_query")})?,
                        TcpMsgType::StackTree   => self.tcp_stack_tree(&sender_id, &serialized, direction, tree_map, trace_header).context(CellagentError::Chain { func_name: _f, comment: S("tcp_stack_tree")})?,
                        TcpMsgType::TreeName    => self.tcp_tree_name(&sender_id, &serialized, direction, tree_map, trace_header).context(CellagentError::Chain { func_name: _f, comment: S("tcp_tree_name")})?,
                    };
                    self.tree_name_map.insert(sender_id.clone(), tree_map_updated);
                }
            }
        }
    }
    pub fn process_application_msg(&mut self, msg: &ApplicationMsg, port_no: PortNo, msg_tree_id: &TreeID, is_ait: bool,
                                   trace_header: &mut TraceHeader) -> Result<(), Error> {
        let _f = "process_application_msg";
        let senders = self.get_vm_senders(&msg.get_tree_id().clone()).context(CellagentError::Chain { func_name: _f, comment: S("") })?;
        for sender in senders {
            sender.send((is_ait, msg.get_payload().get_body().clone())).context(CellagentError::Chain { func_name: _f, comment: S("") })?;
        }
        let tree_id = msg.get_tree_id();
        let user_mask = self.get_mask(&tree_id, trace_header)?;
        let gvm_eqn = self.get_gvm_eqn(tree_id, trace_header)?;
        let save = self.gvm_eval_save(&msg_tree_id, &gvm_eqn, trace_header).context(CellagentError::Chain { func_name: _f, comment: S(self.cell_id.clone())})?;
        if DEBUG_OPTIONS.trace_all || DEBUG_OPTIONS.process_msg {   // Debug print
            let ref trace_params = TraceHeaderParams { module: file!(), line_no: line!(), function: _f, format: "ca_process_application_msg" };
            let trace = json!({ "cell_id": &self.cell_id,"tree_id": tree_id, "port_no": port_no, "save": save, "msg": msg.value() });
            let _ = dal::add_to_trace(trace_header, TraceType::Debug, trace_params, &trace, _f);
            if DEBUG_OPTIONS.process_msg { println!("Cellagent {}: {} tree {} port {} save {} msg {}", self.cell_id, _f, tree_id, *port_no, save, msg); }
        }
        if save && msg.is_leafward() { self.add_saved_msg(tree_id, user_mask, (Some(msg.clone()), None), trace_header)?; }
        Ok(())
    }
    pub fn process_discover_msg(&mut self, msg: &DiscoverMsg, port_no: PortNo,
                                trace_header: &mut TraceHeader)
            -> Result<(), Error> {
        let _f = "process_discover_msg";
        let payload = msg.get_payload();
        let port_number = port_no.make_port_number(self.no_ports)?;
        let hops = payload.get_hops();
        let path = payload.get_path();
        let new_tree_id = payload.get_tree_id();
        let tree_seen = self.quench_simple(new_tree_id);
        let port_tree_seen = self.quench_root_port(new_tree_id, path);
        let quench = match QUENCH {
            Quench::Simple   => tree_seen,     // Must see this tree once
            Quench::RootPort => port_tree_seen // Must see every root port for this tree once
        };
        let mut eqns = HashSet::new();
        eqns.insert(GvmEqn::Recv("true"));
        eqns.insert(GvmEqn::Send("true"));
        eqns.insert(GvmEqn::Xtnd("true"));
        eqns.insert(GvmEqn::Save("false"));
        let gvm_equation = GvmEquation::new(eqns, Vec::new());
        if DEBUG_OPTIONS.trace_all || DEBUG_OPTIONS.process_msg {   // Debug
            let ref trace_params = TraceHeaderParams { module: file!(), line_no: line!(), function: _f, format: "ca_process_discover_msg" };
            let trace = json!({ "cell_id": &self.cell_id, "quench": quench, "new_tree_id": new_tree_id, "port_no": port_no, "msg": msg.value() });
            let _ = dal::add_to_trace(trace_header, TraceType::Debug, trace_params, &trace, _f);
            if DEBUG_OPTIONS.process_msg { println!("Cellagent {}: {} tree_id {}, port_number {} {}", self.cell_id, _f, new_tree_id, port_number, msg);  }
        }
        let mut children = HashSet::new();
        children.insert(port_number);
        if !port_tree_seen {
            let status = if tree_seen { traph::PortStatus::Pruned } else { traph::PortStatus::Parent };
            self.update_traph(new_tree_id, port_number, status, &gvm_equation,
                              children, hops, path, trace_header).context(CellagentError::Chain { func_name: "process_ca", comment: S("DiscoverMsg") })?;
        }
       if quench { return Ok(()); }
        self.update_base_tree_map(new_tree_id, new_tree_id, trace_header);
        // Send DiscoverD to sender first time this tree is seen
        if !tree_seen {
            let sender_id = SenderID::new(&self.get_id(), "CellAgent")?;
            let discoverd_msg = DiscoverDMsg::new(&sender_id, &self.cell_id, new_tree_id, path);
            let mask = Mask::new(port_number);
            self.send_msg(&self.get_connected_ports_tree_id(), &discoverd_msg, mask, trace_header).context(CellagentError::Chain { func_name: "process_ca", comment: S("DiscoverMsg") })?;
        }
        // Forward Discover on all except port_no with updated hops and path
        let updated_msg = msg.update(&self.get_id());
        let user_mask = DEFAULT_USER_MASK.all_but_port(port_no.make_port_number(self.no_ports).context(CellagentError::Chain { func_name: "process_ca", comment: S("DiscoverMsg")})?);
        self.send_msg(&self.get_connected_ports_tree_id(), &updated_msg, user_mask, trace_header).context(CellagentError::Chain {func_name: "process_ca", comment: S("DiscoverMsg")})?;
        self.add_saved_discover(&msg, trace_header); // Discover message are always saved for late port connect
        Ok(())
    }
    pub fn process_discover_d_msg(&mut self, msg: &DiscoverDMsg, port_no: PortNo,
                                  trace_header: &mut TraceHeader)
                                  -> Result<(), Error> {
        let _f = "process_discoverd_msg";
        let payload = msg.get_payload();
        let tree_id = payload.get_tree_id();
        let path = payload.get_path();
        let port_number = port_no.make_port_number(self.no_ports).context(CellagentError::Chain { func_name: "process_ca", comment: S("DiscoverDMsg")})?;
        let mut children = HashSet::new();
        children.insert(port_number);
        let mut eqns = HashSet::new();
        eqns.insert(GvmEqn::Recv("true"));
        eqns.insert(GvmEqn::Send("true"));
        eqns.insert(GvmEqn::Xtnd("false"));
        eqns.insert(GvmEqn::Save("false"));
        let gvm_eqn = GvmEquation::new(eqns, Vec::new());
        // Need next statement even though "entry" is only used in debug print
        let _ = self.update_traph(tree_id, port_number, traph::PortStatus::Child, &gvm_eqn,
                              children, PathLength(CellNo(0)), path, trace_header)?;
        let mask = Mask::new(port_no.make_port_number(self.no_ports)?);
        let tree_id = payload.get_tree_id();
        self.forward_stacked_trees(tree_id, mask, trace_header)?;
        if DEBUG_OPTIONS.trace_all || DEBUG_OPTIONS.process_msg && tree_id.is_name("Tree:C:2") {   // Debug
            let ref trace_params = TraceHeaderParams { module: file!(), line_no: line!(), function: _f, format: "ca_process_discover_d_msg" };
            let trace = json!({ "cell_id": &self.cell_id, "tree_id": tree_id, "port_no": port_no, "msg": msg.value() });
            let _ = dal::add_to_trace(trace_header, TraceType::Debug, trace_params, &trace, _f);
            if DEBUG_OPTIONS.process_msg && tree_id.is_name("Tree:C:2") {
                println!("Cellagent {}: {} tree_id {}, add child on port {} {}", self.cell_id, _f, tree_id, port_number, msg);
                println!("Cellagent {}: {} send unblock", self.cell_id, _f);
            }
        }
        self.ca_to_cm.send(CaToCmBytes::Unblock)?;
        Ok(())
    }
    pub fn process_failover_msg(&mut self, msg: &FailoverMsg, port_no: PortNo, trace_header: &mut TraceHeader)
                                -> Result<(), Error> {
        let _f = "process_failover_msg";
        let payload = msg.get_payload();
        let rw_port_tree_id = payload.get_rw_port_tree_id();
        let rw_tree_id= rw_port_tree_id.without_root_port_number();
        let broken_path = payload.get_path();
        let broken_tree_ids = payload.get_broken_tree_ids();
        if rw_tree_id == self.my_tree_id {
            let lw_port_tree_id = payload.get_lw_port_tree_id();
            let lw_tree_id = lw_port_tree_id.without_root_port_number();
            println!("Cellagent {}: {} Failover success from {} {}", self.cell_id, _f, lw_port_tree_id, lw_port_tree_id.get_uuid());
            let my_traph = self.get_traph(&self.my_tree_id, trace_header)?;
            //let lw_children = lw_traph.get_c
            println!("Cellagent {}: {} port {} lw tree {}\n{}", self.cell_id, _f, *port_no, lw_tree_id, my_traph);
            //let lw_base_tree_id = self.get_base_tree_id(lw_tree_id)?;
            //let old_parent_entry = lw_traph.update_element(lw_base_tree_id, port_number, traph::PortStatus::Pruned)
            let mut old_parent_element = my_traph.get_parent_element()?;
            old_parent_element.set_status(traph::PortStatus::Pruned);
            //let mut new_parent_element = lw_traph.get_element(port_no)?;
            //new_parent_element.set_status(traph::PortStatus::Parent);
            //let mut entry = traph.update_element(base_tree_id, port_number, entry_port_status, children, hops, path).context(CellagentError::Chain { func_name: "update_traph", comment: S("") })?;
        } else {
            let mut rw_traph = self.get_traph(&rw_tree_id, trace_header)?;
            rw_traph.add_tried_port(&rw_tree_id, port_no);
            rw_traph.find_new_parent_port(&rw_tree_id, broken_path)
                .map_or_else(|| -> Result<(), Error> {
                    println!("Cellagent {}: {} Failover failure \n{}", self.cell_id, _f, rw_traph);
                    rw_traph.clear_tried_ports(&rw_tree_id);
                    let sender_id = SenderID::new(&self.get_id(), "CellAgent")?;
                    let mask = Mask::new(port_no.make_port_number(self.no_ports)?);
                    let failover_d_msg = FailoverDMsg::new(&sender_id, FailoverResponse::Failure,
                              rw_port_tree_id, PathLength(CellNo(0)), broken_tree_ids, broken_path);
                    Ok(())
                    //self.send_msg(&self.connected_tree_id, &failover_d_msg, mask, trace_header)?;
                }, | trial_port_no | -> Result<(), Error> {
                    println!("Cellagent {}: {} Forward failover on port {} for tree {}", self.cell_id, _f, *trial_port_no, rw_port_tree_id);
                    let mask = Mask::new(trial_port_no.make_port_number(self.no_ports)?);
                    self.send_msg(&self.connected_tree_id, msg, mask, trace_header)
                })?;
        }
        let broken_path = payload.get_path();
        let traph = self.get_traph(&rw_tree_id, trace_header).context(CellagentError::Chain { func_name: _f, comment: S("") })?;
        let parent_element = traph.get_parent_element()?;
        let trial_element = if parent_element.is_on_broken_path(broken_path) {
            traph.get_untried_pruned_element(&rw_tree_id, broken_path)
                .or(traph.get_untried_child_element(&rw_tree_id))
        } else {
            Some(parent_element)
        };
        let broken_tree_ids = payload.get_broken_tree_ids();
        let mask = Mask::new(port_no.make_port_number(self.no_ports)?);
        let sender_id = SenderID::new(&self.cell_id, "foo")?;
        let failover_d_msg = if let Some(trial_element) = trial_element {
            let trial_port_no = trial_element.get_port_no();
            let trial_port_number = trial_port_no.make_port_number(self.no_ports)?;
            let trial_element_hops = trial_element.get_hops();
            let trial_element_path = trial_element.get_path();
            let mut children = HashSet::new();
            //let mut new_parent_entry = traph.new_element(&rw_port_tree_id, trial_port_number,
            //                                                traph::PortStatus::Parent, &children,
            //                                                trial_element.get_hops(), broken_path).context(CellagentError::Chain { func_name: _f, comment: S("")})?;
            children.insert(port_no.make_port_number(self.no_ports)?);
            //new_parent_entry.set_tree_id(rw_port_tree_id);
            //new_parent_entry.add_children(&children);
            //self.update_entry(new_parent_entry)?;
            for broken_tree_id in broken_tree_ids {
                if 0 != *broken_tree_id.get_port_no() {
                    //new_parent_entry.set_tree_id(broken_tree_id);
                    //self.update_entry(new_parent_entry)?;
                }
            }
            let hops = PathLength(CellNo(**trial_element_hops + 1));
            FailoverDMsg::new(&sender_id, FailoverResponse::Success,
                                                   rw_port_tree_id, hops,
                                                   broken_tree_ids, trial_element_path)
        } else {
            FailoverDMsg::new(&sender_id, FailoverResponse::Failure,
                                                 rw_port_tree_id, PathLength(CellNo(0)),
                                                 broken_tree_ids, broken_path)
        };
        //self.send_msg(&self.connected_tree_id,  &failover_d_msg, mask, trace_header)?;
        Ok(())
    }
    pub fn process_failover_d_msg(&mut self, msg: &FailoverDMsg, port_no: PortNo, trace_header: &mut TraceHeader)
            -> Result<(), Error> {
        let _f = "process_failover_d_msg";
        let header = msg.get_header();
        let payload = msg.get_payload();
        match payload.get_response() {
            FailoverResponse::Success => {
                let port_tree_id = payload.get_rw_tree_id();
                let tree_id = port_tree_id.without_root_port_number();
                let hops = *payload.get_hops();
                let path = *payload.get_path();
                let port_number = port_no.make_port_number(self.no_ports)?;
                let mut traph = self.get_traph(&tree_id, trace_header).context(CellagentError::Chain { func_name: _f, comment: S("") })?;
                let old_parent_entry = traph.get_tree_entry(&tree_id.get_uuid())?;
                let old_parent = old_parent_entry.get_parent();
                let mut updated_entry = traph.update_element(&tree_id, port_number,
                                                             traph::PortStatus::Parent, HashSet::new(), hops, path).context(CellagentError::Chain { func_name: _f, comment: S("") })?;
                println!("Cellagent {}: {} old parent {} updated entry {}", self.cell_id, _f, *old_parent, updated_entry);
                self.update_entry(updated_entry)?;
                updated_entry.set_tree_id(port_tree_id);
                println!("Cellagent {}: {} old parent {} updated entry {}", self.cell_id, _f, *old_parent, updated_entry);
                self.update_entry(updated_entry)?;
            },
            FailoverResponse::Failure => {
                println!("Cellagent {}: {} FailoverDMsg {}", self.cell_id, _f, msg);
            }
        }
        // TODO: Flood new hops update for healed trees
        Ok(())
    }
    pub fn process_hello_msg(&mut self, msg: &HelloMsg, port_no: PortNo, trace_header: &mut TraceHeader)
            -> Result<(), Error> {
        let _f = "process_hello_msg";
        let header = msg.get_header();
        let payload = msg.get_payload();
        let neighbor_cell_id = payload.get_cell_id();
        let neigbor_port_no = payload.get_port_no();
        self.neighbors.insert(port_no, (neighbor_cell_id.clone(), neigbor_port_no.clone()));
        if DEBUG_OPTIONS.trace_all || DEBUG_OPTIONS.process_msg {   // Debug
            let ref trace_params = TraceHeaderParams { module: file!(), line_no: line!(), function: _f, format: "ca_process_hello_msg" };
            let trace = json!({ "cell_id": &self.cell_id, "recv_port_no": port_no, "msg": msg.value() });
            let _ = dal::add_to_trace(trace_header, TraceType::Debug, trace_params, &trace, _f);
            if DEBUG_OPTIONS.process_msg {
                let sending_cell = payload.get_cell_id();
                let sending_port = payload.get_port_no();
                println!("Cellagent {}: {} sending cell {} sending port {}", self.cell_id, _f, sending_cell, **sending_port);
            }
        }
        Ok(())
    }
    pub fn process_manifest_msg(&mut self, msg: &ManifestMsg, port_no: PortNo, msg_tree_id: &TreeID,
                                trace_header: &mut TraceHeader)
            -> Result<(), Error> {
        let _f = "process_manifest_msg";
        let header = msg.get_header();
        let payload = msg.get_payload();
        let manifest = payload.get_manifest();
        let msg_tree_map = header.get_tree_map();
        let deployment_tree_id = payload.get_deploy_tree_id();
        let sender_id = header.get_sender_id();
        self.deploy(sender_id, deployment_tree_id, msg_tree_id, msg_tree_map, manifest, trace_header).context(CellagentError::Chain { func_name: "process_ca", comment: S("ManifestMsg")})?;
        let tree_id = payload.get_deploy_tree_id();
        let traph = self.get_traph(tree_id, trace_header).context(CellagentError::Chain { func_name: _f, comment: S("")})?;
        let entry = traph.get_tree_entry(&tree_id.get_uuid())?;
        let user_mask = entry.get_mask();
        let gvm_eqn = self.get_gvm_eqn(tree_id, trace_header)?;
        let save = self.gvm_eval_save(&msg_tree_id, &gvm_eqn, trace_header).context(CellagentError::Chain { func_name: _f, comment: S(self.cell_id.clone())})?;
        if DEBUG_OPTIONS.trace_all || DEBUG_OPTIONS.process_msg {   // Debug;
            let ref trace_params = TraceHeaderParams { module: file!(), line_no: line!(), function: _f, format: "ca_process_manifest_msg" };
            let trace = json!({ "cell_id": &self.cell_id, "tree_id": tree_id, "port_no": port_no, "msg": msg.value() });
            let _ = dal::add_to_trace(trace_header, TraceType::Debug, trace_params, &trace, _f);
            if DEBUG_OPTIONS.process_msg { println!("Cellagent {}: {} tree {} save {} port {} manifest {}", self.cell_id, _f, msg_tree_id, save, *port_no, manifest.get_id()); }
        }
        if save { self.add_saved_msg(tree_id, user_mask, (None, Some(msg.clone())), trace_header)?; }
        Ok(())
    }
    pub fn process_stack_tree_msg(&mut self, msg: &StackTreeMsg, port_no: PortNo, msg_tree_id: &TreeID,
                                  trace_header: &mut TraceHeader) -> Result<(), Error> {
        let _f = "process_stack_tree_msg";
        let header = msg.get_header();
        let payload = msg.get_payload();
        let allowed_tree = payload.get_allowed_tree();
        let parent_tree_id = payload.get_parent_tree_id();
        let new_tree_id = payload.get_new_tree_id();
        let sender_id = header.get_sender_id();
        let gvm_eqn = payload.get_gvm_eqn();
        if let Some(entry) = self.stack_tree(sender_id, allowed_tree, new_tree_id, parent_tree_id, gvm_eqn, trace_header)? {
            let port_number = port_no.make_port_number(self.get_no_ports())?;
            let mut traph = self.get_traph(new_tree_id, trace_header)?;
            // Update StackTreeMsg and forward
            traph.set_tree_entry(&new_tree_id.get_uuid(), entry)?;
            let parent_entry = self.get_tree_entry(parent_tree_id, trace_header)?;
            let parent_mask = parent_entry.get_mask().and(DEFAULT_USER_MASK);  // Excludes port 0
            self.send_msg(&self.connected_tree_id, msg, parent_mask, trace_header)?; // Send to children of parent tree
            let mut fwd_entry = entry;
            self.update_entry(fwd_entry)?;
            // Send StackTreeDMsg
            let mask = Mask::new(port_number);
            let new_msg = StackTreeDMsg::new(sender_id, new_tree_id);
            self.send_msg(self.get_connected_ports_tree_id(), &new_msg, mask, trace_header)?;
            let parent_tree_id = payload.get_parent_tree_id();
            let base_tree_id = self.get_base_tree_id(parent_tree_id, trace_header).context(CellagentError::Chain { func_name: _f, comment: S("") })?;
            self.update_base_tree_map(parent_tree_id, &base_tree_id, trace_header);
            let save = self.gvm_eval_save(&parent_tree_id, gvm_eqn, trace_header).context(CellagentError::Chain { func_name: _f, comment: S(self.cell_id.clone()) })?;
            if save { self.add_saved_stack_tree(parent_tree_id, msg, trace_header); }
            if DEBUG_OPTIONS.trace_all || DEBUG_OPTIONS.process_msg {   // Debug
                let ref trace_params = TraceHeaderParams { module: file!(), line_no: line!(), function: _f, format: "ca_process_stack_tree_msg" };
                let trace = json!({ "cell_id": &self.cell_id, "new_tree_id": new_tree_id, "port_no": port_no, "msg": msg.value() });
                let _ = dal::add_to_trace(trace_header, TraceType::Debug, trace_params, &trace, _f);
                if DEBUG_OPTIONS.process_msg { println!("Cellagent {}: {} tree {} save {} port {} msg {}", self.cell_id, _f, msg_tree_id, save, *port_no, msg); }
            }
        }
        self.ca_to_cm.send(CaToCmBytes::Unblock)?;
        Ok(())

    }
    pub fn process_stack_tree_d_msg(&mut self, msg: &StackTreeDMsg, port_no: PortNo,
                                    trace_header: &mut TraceHeader) -> Result<(), Error> {
        let _f = "process_stack_treed_msg";
        let payload = msg.get_payload();
        let port_number = port_no.make_port_number(self.no_ports)?;
        let tree_id = payload.get_tree_id();
        let tree_uuid = tree_id.get_uuid();
        let mut traph = self.get_traph(tree_id, trace_header)?;
        let mut entry = traph.get_tree_entry(&tree_uuid)?;
        let user_mask = Mask::new(port_number);
        let mask = entry.get_mask().or(user_mask);
        entry.set_mask(mask);
        traph.set_tree_entry(&tree_uuid, entry)?;
        self.update_entry(entry).context(CellagentError::Chain { func_name: _f, comment: S(self.cell_id.clone()) })?;
        //if !entry.may_receive() {
        //    let sender_id = msg.get_header().get_sender_id();
        //    let new_tree_id = msg.get_payload().get_tree_id();
        //    self.ca_to_cm.send(CaToPePacket::Entry(fwd_entry))?;
            self.forward_saved(tree_id, user_mask, trace_header)?;
        //    let mask = Mask::new(port_number);
        //    let new_msg = StackTreeDMsg::new(sender_id, new_tree_id, entry.get_index(), my_fwd_index);
        //    self.send_msg(self.get_connected_ports_tree_id(), &new_msg, mask, trace_header)?;
        //}
        if DEBUG_OPTIONS.trace_all || DEBUG_OPTIONS.process_msg {
            let ref trace_params = TraceHeaderParams { module: file!(), line_no: line!(), function: _f, format: "ca_process_stack_tree_d_msg" };
            let trace = json!({ "cell_id": &self.cell_id });
            let _ = dal::add_to_trace(trace_header, TraceType::Debug, trace_params, &trace, _f);
        }
        self.ca_to_cm.send(CaToCmBytes::Unblock)?;
        Ok(())
    }
    fn may_send(&self, tree_id: &TreeID, trace_header: &mut TraceHeader) -> Result<bool, Error> {
        let entry = self.get_tree_entry(tree_id, trace_header)?;
        Ok(entry.may_send())
    }
    fn tcp_application(&mut self, sender_id: &SenderID, is_ait: bool, allowed_tree: &AllowedTree, serialized: &str,
                       direction: MsgDirection, tree_map: &MsgTreeMap,
                       trace_header: &mut TraceHeader) -> Result<MsgTreeMap, Error> {
        let _f = "tcp_application";
        let tree_id = tree_map
            .get(allowed_tree.get_name())
            .ok_or_else(|| -> Error { CellagentError::TreeMap { func_name: _f, cell_id: self.cell_id.clone(), tree_name: allowed_tree.clone() }.into() })?;
        if !self.may_send(tree_id, trace_header)? { return Err(CellagentError::MayNotSend { func_name: _f, cell_id: self.cell_id.clone(), tree_id: tree_id.clone() }.into()); }
        let msg = ApplicationMsg::new(sender_id, false, tree_id, direction, serialized);
        if DEBUG_OPTIONS.trace_all || DEBUG_OPTIONS.process_msg {   // Debug
            let ref trace_params = TraceHeaderParams { module: file!(), line_no: line!(), function: _f, format: "ca_got_tcp_application_msg" };
            let trace = json!({ "cell_id": &self.cell_id, "tree_id": tree_id, "msg": msg.value() });
            let _ = dal::add_to_trace(trace_header, TraceType::Debug, trace_params, &trace, _f);
            if DEBUG_OPTIONS.process_msg { println!("Cellagent {}: {} sending on tree {} application msg {}", self.cell_id, _f, tree_id, msg); }
        }
        self.send_msg(tree_id, &msg, DEFAULT_USER_MASK, trace_header)?;
        if msg.is_leafward() { self.add_saved_msg(tree_id, DEFAULT_USER_MASK, (Some(msg), None), trace_header)?; }
        Ok(tree_map.clone())
    }
    fn tcp_delete_tree(&self, _sender_id: &SenderID, _serialized: &str, _direction: MsgDirection,
                       _tree_map: &MsgTreeMap, _trace_header: &mut TraceHeader) -> Result<MsgTreeMap, Error> {
        let _f = "tcp_delete_tree";
        // Needs may_send test
        Err(UtilityError::Unimplemented { func_name: _f, feature: S("TcpMsgType::Application")}.into())
    }
    fn tcp_manifest(&mut self, sender_id: &SenderID, serialized: &str, _direction: MsgDirection, tree_map: &MsgTreeMap,
                    trace_header: &mut TraceHeader)-> Result<MsgTreeMap, Error> {
        let _f = "tcp_manifest";
        let tcp_msg = serde_json::from_str::<HashMap<String, String>>(&serialized).context(CellagentError::Chain { func_name: _f, comment: S(self.cell_id.clone()) + " deserialize StackTree" })?;
        let ref deploy_tree_name = self.get_msg_params(&tcp_msg, "deploy_tree_name").context(CellagentError::Chain { func_name: _f, comment: S(self.cell_id.clone()) + " parent tree name" })?;
        let deploy_tree_id = tree_map
            .get(AllowedTree::new(deploy_tree_name).get_name())
            .ok_or_else(|| -> Error { CellagentError::TreeMap { func_name: "listen_cm_loop 4", cell_id: self.cell_id.clone(), tree_name: AllowedTree::new(deploy_tree_name) }.into() })?;
        if !self.may_send(deploy_tree_id, trace_header)? { return Err(CellagentError::MayNotSend { func_name: _f, cell_id: self.cell_id.clone(), tree_id: deploy_tree_id.clone() }.into()); }
        let manifest_ser = self.get_msg_params(&tcp_msg, "manifest").context(CellagentError::Chain { func_name: _f, comment: S(self.cell_id.clone()) + " manifest" })?;
        let manifest = serde_json::from_str::<Manifest>(&manifest_ser)?;
        let allowed_trees = manifest.get_allowed_trees().clone();
        let mut msg_tree_map = HashMap::new();
        for allowed_tree in allowed_trees {
            tree_map
                .get(allowed_tree.get_name())
                .map(|tree_id| msg_tree_map.insert(S(allowed_tree.get_name()), tree_id.clone()))
                .ok_or_else(|| -> Error { CellagentError::TreeMap { func_name: "listen_cm_loop 5", cell_id: self.cell_id.clone(), tree_name: allowed_tree.clone() }.into() })?;
        }
        let msg = ManifestMsg::new(sender_id, false, &deploy_tree_id, &msg_tree_map, &manifest);
        if DEBUG_OPTIONS.trace_all || DEBUG_OPTIONS.process_msg {   // Debug
            let ref trace_params = TraceHeaderParams { module: file!(), line_no: line!(), function: _f, format: "ca_got_manifest_tcp_msg" };
            let trace = json!({ "cell_id": &self.cell_id, "deploy_tree_id": deploy_tree_id, "msg": msg.value() });
            let _ = dal::add_to_trace(trace_header, TraceType::Debug, trace_params, &trace, _f);
            if DEBUG_OPTIONS.process_msg { println!("Cellagent {}: {} sending on tree {} manifest tcp_msg {}", self.cell_id, _f, deploy_tree_id, msg); }
        }
        let mask = self.get_mask(deploy_tree_id, trace_header)?;
        self.send_msg(deploy_tree_id, &msg, mask.or(Mask::port0()), trace_header).context(CellagentError::Chain { func_name: _f, comment: S(self.cell_id.clone()) + " send manifest" })?;
        self.add_saved_msg(deploy_tree_id, mask, (None, Some(msg)), trace_header)?;
        Ok(tree_map.clone())
    }
    fn tcp_query(&self, _sender_id: &SenderID, _serialized: &str, _direction: MsgDirection,
                 _tree_map: &MsgTreeMap, trace_header: &mut TraceHeader) -> Result<MsgTreeMap, Error> {
        let _f = "tcp_query";
        // Needs may_send test
        Err(UtilityError::Unimplemented { func_name: _f, feature: S("TcpMsgType::Application")}.into())
    }
    fn tcp_stack_tree(&mut self, sender_id: &SenderID, serialized: &str, direction: MsgDirection, tree_map: &MsgTreeMap,
                      trace_header: &mut TraceHeader) -> Result<MsgTreeMap, Error> {
        let _f = "tcp_stack_tree";
        let tcp_msg = serde_json::from_str::<HashMap<String, String>>(&serialized).context(CellagentError::Chain { func_name: _f, comment: S(self.cell_id.clone()) + " deserialize StackTree" })?;
        let parent_tree_str = self.get_msg_params(&tcp_msg, "parent_tree_name")?;
        let parent_tree_name = AllowedTree::new(&parent_tree_str);
        let ref parent_tree_id = *tree_map
            .get(parent_tree_name.get_name())
            .ok_or_else(|| -> Error { CellagentError::TreeMap { func_name: _f, cell_id: self.cell_id.clone(), tree_name: parent_tree_name }.into() })?;
        if !self.may_send(parent_tree_id, trace_header)? { return Err(CellagentError::MayNotSend { func_name: _f, cell_id: self.cell_id.clone(), tree_id: parent_tree_id.clone() }.into()); }
        let my_tree_id = &self.my_tree_id.clone();
        let new_tree_name = self.get_msg_params(&tcp_msg, "new_tree_name")?;
        let allowed_tree = AllowedTree::new(&new_tree_name);
        let ref new_tree_id = self.my_tree_id.add_component(&new_tree_name).context(CellagentError::Chain { func_name: _f, comment: S(self.cell_id.clone()) + " new_tree_id" })?;
        let gvm_eqn_serialized = self.get_msg_params(&tcp_msg, "gvm_eqn")?;
        let ref gvm_eqn = serde_json::from_str::<GvmEquation>(&gvm_eqn_serialized).context(CellagentError::Chain { func_name: _f, comment: S(self.cell_id.clone()) + " gvm" })?;
        let entry = self.stack_tree(sender_id, &allowed_tree, new_tree_id, parent_tree_id, gvm_eqn, trace_header)?
            .ok_or_else( || -> Error { CellagentError::StackTree { func_name: _f, cell_id: self.cell_id.clone(), tree_id: new_tree_id.clone() }.into() })?;
        let allowed_tree = AllowedTree::new(&new_tree_name);
        let stack_tree_msg = StackTreeMsg::new(sender_id, &allowed_tree, new_tree_id, parent_tree_id, direction, gvm_eqn);
        if DEBUG_OPTIONS.trace_all || DEBUG_OPTIONS.process_msg {   // Debug
            let ref trace_params = TraceHeaderParams { module: file!(), line_no: line!(), function: _f, format: "ca_got_stack_tree_tcp_msg" };
            let trace = json!({ "cell_id": &self.cell_id, "new_tree_id": new_tree_id, "entry": entry, "msg": stack_tree_msg.value() });
            let _ = dal::add_to_trace(trace_header, TraceType::Debug, trace_params, &trace, _f);
            if DEBUG_OPTIONS.process_msg {
                println!("Cellagent {}: {} sending on tree {} manifest tcp_msg {}", self.cell_id, _f, new_tree_id, stack_tree_msg);
                println!("Cellagent {}: new tree id {} entry {}", self.cell_id, new_tree_id, entry);
            }
        }
        let mut tree_map_clone = tree_map.clone();
        tree_map_clone.insert(S(AllowedTree::new(&new_tree_name).get_name()), new_tree_id.clone());
        let parent_entry = self.get_tree_entry(&parent_tree_id, trace_header).context(CellagentError::Chain { func_name: _f, comment: S("get parent_entry") })?;
        let parent_mask = parent_entry.get_mask().and(DEFAULT_USER_MASK);  // Excludes port 0
        let traph = self.get_traph(&parent_tree_id, trace_header).context(CellagentError::Chain { func_name: _f, comment: S("")})?;
        let variables = traph.get_params(gvm_eqn.get_variables())?;
        let gvm_xtnd = gvm_eqn.eval_xtnd(&variables)?;
        if gvm_xtnd {
            self.send_msg(&self.connected_tree_id, &stack_tree_msg, parent_mask, trace_header)?;
            self.add_saved_stack_tree(my_tree_id, &stack_tree_msg, trace_header);
        }
        Ok(tree_map_clone)
    }
    fn tcp_tree_name(&self, _sender_id: &SenderID, _serialized: &str, _direction: MsgDirection, _tree_map: &MsgTreeMap,
                     _trace_header: &mut TraceHeader) -> Result<MsgTreeMap, Error> {
        let _f = "tcp_tree_name";
        Err(CellagentError::TcpMessageType { func_name: _f, cell_id: self.cell_id.clone(), msg: TcpMsgType::TreeName}.into())
    }
    fn get_msg_params(&self, msg: &HashMap<String, String>, param: &str) -> Result<String, Error> {
        match msg.get(&S(param)).cloned() {
            Some(p) => Ok(p),
            None => Err(CellagentError::Message { func_name: "get_param", cell_id: self.cell_id.clone(), msg: msg.clone() }.into())
        }
    }
    fn gvm_eval_save(&mut self, tree_id: &TreeID, gvm_eqn: &GvmEquation,
                     trace_header: &mut TraceHeader) -> Result<bool, Error> {
        let _f = "gvm_eval_save";
        // True if I should save this message for children that join this tree later
        // TODO: Add test to see if all child ports on the parent tree have responded, in which case I can delete saved msgs
        match self.get_base_tree_id(tree_id, trace_header) {
            Ok(base_tree_id) => {
                let traph = self.get_traph(tree_id, trace_header)?;
                let params = traph.get_params(gvm_eqn.get_variables())?;
                let save = gvm_eqn.eval_save(&params)?;
                let xtnd = gvm_eqn.eval_xtnd(&params)?;
                Ok(save && xtnd)
            },
            Err(_) => Ok(false)
        }
    }
    /*
    fn send_tree_names(&mut self, outside_tree_id: &TreeID, allowed_tree_ids: Vec<TreeID>, port_number: PortNumber) {
        let port_no_mask = Mask::new(port_number);
        let mut allowed_trees = Vec::new();
        for allowed_tree_id in allowed_tree_ids.iter().cloned() {
            let allowed_tree_name = allowed_tree_id.get_name();
            self.tree_name_map.insert(S(allowed_tree_name), allowed_tree_id.clone());
            allowed_trees.push(AllowedTree::new(allowed_tree_name));
        }
        let tree_name_msg = TreeIdMsg::new(&outside_tree_id, &allowed_trees);
        let packets = tree_name_msg.to_packets(outside_tree_id)?;
        self.send_msg(outside_tree_id.get_uuid(), &packets, port_no_mask);
    }
    */
    fn port_connected(&mut self, port_no: PortNo, is_border: bool,
                      trace_header: &mut TraceHeader) -> Result<(), Error> {
        let _f = "port_connected";
        {
            let ref trace_params = TraceHeaderParams { module: file!(), line_no: line!(), function: _f, format: "ca_send_msg" };
            let trace = json!({ "cell_id": &self.cell_id, "port_no": port_no, "is_border": is_border });
            let _ = dal::add_to_trace(trace_header, TraceType::Trace, trace_params, &trace, _f);
        }
        if is_border {
            // Create tree to talk to outside
            let mut eqns = HashSet::new();
            eqns.insert(GvmEqn::Recv("true"));
            eqns.insert(GvmEqn::Send("true"));
            eqns.insert(GvmEqn::Xtnd("false"));
            eqns.insert(GvmEqn::Save("false"));
            let gvm_eqn = GvmEquation::new(eqns, Vec::new());
            let new_tree_id = self.my_tree_id.add_component("Noc").context(CellagentError::Chain { func_name: "port_connected", comment: S(self.cell_id.clone()) })?;
            let port_number = port_no.make_port_number(self.no_ports).context(CellagentError::Chain { func_name: "port_connected", comment: S(self.cell_id.clone()) })?;
            let _ = self.update_traph(&new_tree_id, port_number, traph::PortStatus::Parent,
                                          &gvm_eqn, HashSet::new(), PathLength(CellNo(1)), Path::new0(),
                                      trace_header).context(CellagentError::Chain { func_name: "port_connected", comment: S(self.cell_id.clone()) })?;
            let base_tree = AllowedTree::new("Base");
            let my_tree_id = self.my_tree_id.clone();
            let sender_id = SenderID::new(&self.cell_id, &format!("BorderPort+{}", *port_no))?;
            self.add_tree_name_map_item(&sender_id,&base_tree, &my_tree_id);
            self.border_port_tree_id_map.insert(port_number, (sender_id.clone(), new_tree_id.clone()));
            let tree_name_msg = TreeNameMsg::new(&sender_id, &base_tree.get_name());
            let serialized = serde_json::to_string(&tree_name_msg).context(CellagentError::Chain { func_name: "port_connected", comment: S(self.cell_id.clone()) })?;
            let bytes = ByteArray(serialized.into_bytes());
            self.ca_to_cm.send(CaToCmBytes::Tcp((port_number, (false, base_tree, TcpMsgType::TreeName, MsgDirection::Rootward, bytes)))).context(CellagentError::Chain { func_name: "port_connected", comment: S(self.cell_id.clone()) + "border" })?;
            Ok(())
        } else {
            let sender_id = SenderID::new(&self.cell_id, "CellAgent")?;
            let port_no_mask = Mask::new(port_no.make_port_number(self.no_ports)?);
            self.connected_tree_entry.or_with_mask(port_no_mask); // Add to connected ports
            self.update_entry(self.connected_tree_entry)?;
            let hello_msg = HelloMsg::new(&sender_id, &self.cell_id, port_no);
            self.send_msg(&self.connected_tree_id, &hello_msg, port_no_mask, trace_header)?;
            let path = Path::new(port_no, self.no_ports)?;
            let hops = PathLength(CellNo(1));
            let discover_msg = DiscoverMsg::new(&sender_id, &self.my_tree_id, &self.cell_id, hops, path);
            self.send_msg(&self.connected_tree_id, &discover_msg, port_no_mask, trace_header).context(CellagentError::Chain { func_name: _f, comment: S(self.cell_id.clone()) })?;
            self.forward_discover(port_no_mask, trace_header).context(CellagentError::Chain { func_name: _f, comment: S(self.cell_id.clone()) })?;
            Ok(())
        }
    }
    fn port_disconnected(&mut self, port_no: PortNo, trace_header: &mut TraceHeader) -> Result<(), Error> {
        let _f = "port_disconnected";
        println!("Cellagent {}: {} port {} disconnected", self.cell_id, _f, *port_no);
        let port_number = port_no.make_port_number(self.no_ports)?;
        let port_no_mask = Mask::new(port_number);
        self.connected_tree_entry.and_with_mask(port_no_mask.not());
        self.update_entry(self.connected_tree_entry)?;
        let my_tree_id = self.my_tree_id.clone();
        let mut my_traph = self.get_traph(&my_tree_id, trace_header)?;
        my_traph.set_broken(port_number);
        self.insert_traph(&my_tree_id.clone(), &my_traph, trace_header)?;
        let mut broken_base_tree_ids = HashSet::new();
        let mut my_traph = self.get_traph(&self.my_tree_id, trace_header)?;
        my_traph.set_broken(port_number);
        self.insert_traph(&my_tree_id, &my_traph, trace_header)?;
        let mut rw_traph = match self.traphs
            .values_mut()
            .map(|traph| { traph.set_broken(port_number); traph })
            .filter(|traph| { traph.has_broken_parent() })
            .map(|broken_parent| {
                broken_base_tree_ids.insert(broken_parent.get_base_tree_id().clone());
                broken_parent
            })
            .find(|broken_parent|  broken_parent.is_one_hop())
            {
                Some(traph) => traph.clone(),
                None => { // It is possible that no trees cross the broken link in a given direction
                    println!("Cellagent {}: {} no tree is one hop away on port {}", self.cell_id, _f, *port_no);
                    return Ok(())
                }
            };
        let rw_tree_id = rw_traph.get_base_tree_id().clone(); // Need clone to avoid borrow problem
        let mut element = my_traph.get_element(port_no)?.clone();
        element.set_broken();
        let broken_path = rw_traph.get_element(port_no)?.get_path();
        rw_traph.add_tried_port(&rw_tree_id, port_no);  // Don't try port attached to broken link
        if let Some(trial_parent_port) = rw_traph.find_new_parent_port(&rw_tree_id, broken_path) {
            rw_traph.add_tried_port(&rw_tree_id, trial_parent_port);
            let sender_id = SenderID::new(&self.get_id(), "CellAgent")?;
            let rootward_tree_id = rw_traph.get_base_tree_id();
            let rw_port_tree_id = rootward_tree_id.with_root_port_number(&port_number);
            let lw_port_tree_id = self.my_tree_id.with_root_port_number(&port_no.make_port_number(self.no_ports)?);
            broken_base_tree_ids.remove(&rw_port_tree_id);
            let path = rw_traph.get_parent_element()?.get_path();
            let port_number = trial_parent_port.make_port_number(self.no_ports)?;
            let mask = Mask::new(port_number);
            let failover_msg = FailoverMsg::new(&sender_id, &rw_port_tree_id, &lw_port_tree_id,
                                                path, &broken_base_tree_ids);
            self.send_msg(&self.connected_tree_id, &failover_msg, mask, trace_header).context(CellagentError::Chain { func_name: _f, comment: S(self.cell_id.clone()) })?;
            println!("Cellagent {}: {} candidate parent for tree {} is port {}\n{}", self.cell_id, _f, rw_traph.get_base_tree_id(), *trial_parent_port, my_traph);
        } else {
            println!("Cellagent {}: {} no candidate parent found for tree {}", self.cell_id, _f, rw_traph.get_base_tree_id())
        }
        Ok(())
    }
    fn forward_discover(&self, mask: Mask, trace_header: &mut TraceHeader) -> Result<(), Error> {
        for msg in self.get_saved_discover().iter() {
            self.send_msg(&self.connected_tree_id, msg, mask, trace_header)?;
        }
        Ok(())
    }
    fn forward_stacked_trees(&mut self, tree_id: &TreeID, mask: Mask,
                             trace_header: &mut TraceHeader) -> Result<(), Error> {
        let _f = "forward_stacked_trees";
        // Forward all saved StackTreeMsg of trees stacked on this one
        let traph = self.get_traph(tree_id, trace_header).context(CellagentError::Chain { func_name: _f, comment: S("")})?;
        let trees = traph.get_stacked_trees();
        let locked = trees.lock().unwrap();
        for tree in locked.values() {
            self.forward_stack_tree(tree.get_tree_id(), mask, trace_header)?; // Forward stack tree messages on tree
            let stacked_tree_ids = tree.get_stacked_tree_ids();
            // Forward stack tree messages on trees stacked on tree
            for tree_id in stacked_tree_ids.iter() {
                self.forward_stack_tree(tree_id, mask, trace_header)?;
            }
        }
        Ok(())
    }
    fn forward_stack_tree(&mut self, tree_id: &TreeID, mask: Mask,
                          trace_header: &mut TraceHeader)
            -> Result<(), Error> {
        let _f = "forward_stack_tree";
        let saved = self.get_saved_stack_tree(tree_id);
        for msg in saved.iter() {
            if DEBUG_OPTIONS.trace_all || DEBUG_OPTIONS.saved_msgs {   // Debug print
                let msg_type = msg.get_msg_type();
                let ref trace_params = TraceHeaderParams { module: file!(), line_no: line!(), function: _f, format: "ca_forward_stack_tree_msg" };
                let trace = json!({ "cell_id": &self.cell_id, "tree_id": &tree_id, "port_nos": &mask.get_port_nos(), "msg_type": &msg_type });
                let _ = dal::add_to_trace(trace_header, TraceType::Debug, trace_params, &trace, _f);
                if DEBUG_OPTIONS.saved_msgs { println!("CellAgent {}: {} tree on ports {:?} {}", self.cell_id, _f, mask.get_port_nos(), msg_type); }
            }
            self.send_msg(&self.connected_tree_id, msg,mask, trace_header)?;
        }
        Ok(())
    }
    // Continuation of the hack due thread::spawn not accepting Box<Message>
    fn forward_saved(&self, tree_id: &TreeID, mask: Mask,
                     trace_header: &mut TraceHeader) -> Result<(), Error> {
        let _f = "forward_saved";
        let saved_msgs = self.get_saved_msgs(&tree_id, trace_header);
        for saved_msg in saved_msgs {
            match saved_msg.0 {
                Some(msg) => self.forward_saved_application(tree_id, mask, &msg, trace_header)?,
                None => ()
            }
            match saved_msg.1 {
                Some(msg) => self.forward_saved_manifest(tree_id, mask, &msg, trace_header)?,
                None => ()
            }
        }
        Ok(())
    }
    fn forward_saved_application(&self, tree_id: &TreeID, mask: Mask, msg: &ApplicationMsg,
                                 trace_header: &mut TraceHeader)
            -> Result<(), Error> {
        let _f = "forward_saved_application";
        if DEBUG_OPTIONS.trace_all || DEBUG_OPTIONS.saved_msgs {   // Debug print
            let ref trace_params = TraceHeaderParams { module: file!(), line_no: line!(), function: _f, format: "ca_forward_saved_msg" };
            let trace = json!({ "cell_id": &self.cell_id, "port_nos": mask.get_port_nos(), "msg_type": MsgType::Application });
            let _ = dal::add_to_trace(trace_header, TraceType::Debug, trace_params, &trace, _f);
            if DEBUG_OPTIONS.saved_msgs { println!("Cellagent {}: {} on ports {:?} {}", self.cell_id, _f, mask.get_port_nos(), MsgType::Application); }
        }
        //self.send_packets_by_index(fwd_index, mask, &packets)?;
        self.send_msg(tree_id, msg, mask, trace_header)?;
        Ok(())
    }
    fn forward_saved_manifest(&self, tree_id: &TreeID, mask: Mask, msg: &ManifestMsg,
                              trace_header: &mut TraceHeader)
                                 -> Result<(), Error> {
        let _f = "forward_saved_manifest";
        //println!("Cellagent {}: {} {} msgs on tree {}", self.cell_id, _f, saved.len(), tree_id);
        if DEBUG_OPTIONS.trace_all || DEBUG_OPTIONS.saved_msgs {   // Debug print
            let ref trace_params = TraceHeaderParams { module: file!(), line_no: line!(), function: _f, format: "ca_forward_saved_msg" };
            let trace = json!({ "cell_id": &self.cell_id, "port_nos": mask.get_port_nos(), "msg_type": MsgType::Manifest });
            let _ = dal::add_to_trace(trace_header, TraceType::Debug, trace_params, &trace, _f);
            if DEBUG_OPTIONS.saved_msgs { println!("Cellagent {}: {} on ports {:?} {}", self.cell_id, _f, mask.get_port_nos(), MsgType::Manifest); }
        }
        //self.send_packets_by_index(fwd_index, mask, &packets)?;
        self.send_msg(tree_id, msg, mask, trace_header)?;
        Ok(())
    }
    fn send_msg<T: Message>(&self, tree_id: &TreeID, msg: &T, user_mask: Mask,
            trace_header: &mut TraceHeader) -> Result<(), Error>
        where T: Message + ::std::marker::Sized + serde::Serialize + fmt::Display
    {
        let _f = "send_msg";
        if DEBUG_OPTIONS.trace_all || DEBUG_OPTIONS.ca_msg_send {  // Debug print
            let mask = self.get_mask(tree_id, trace_header)?;
            let port_mask = user_mask.and(mask);
            let ports = Mask::get_port_nos(&port_mask);
            let msg_type = msg.get_msg_type();
            let ref trace_params = TraceHeaderParams { module: file!(), line_no: line!(), function: _f, format: "ca_send_msg" };
            let trace = json!({ "cell_id": &self.cell_id, "tree_id": &tree_id, "port_nos": &ports, "msg": msg.value() });
            if DEBUG_OPTIONS.ca_msg_send {
                match msg_type {
                    MsgType::Discover => (),
                    MsgType::DiscoverD => println!("Cellagent {}: {} send on ports {:?} msg {}", self.cell_id, _f, ports, msg),
                    _ => {
                        println!("Cellagent {}: {} send on ports {:?} msg {}", self.cell_id, _f, ports, msg)
                    }
                }
            }
            let _ = dal::add_to_trace(trace_header, TraceType::Debug, trace_params, &trace, _f);
        }
        let is_blocking = msg.is_blocking();
        let bytes = msg.to_bytes()?;
        self.send_bytes(tree_id, msg.is_ait(), is_blocking, user_mask, bytes, trace_header)?;
        Ok(())
    }
    fn send_bytes(&self, tree_id: &TreeID, is_ait: bool, is_blocking: bool, user_mask: Mask,
                  bytes: ByteArray, trace_header: &mut TraceHeader) -> Result<(), Error> {
        let _f = "send_bytes";
        let tree_uuid = tree_id.get_uuid();
        // Make sure tree_id is legit
        self.tree_map
            .get(&tree_uuid)
            .ok_or_else(|| -> Error { CellagentError::Tree { func_name: _f, cell_id: self.cell_id.clone(), tree_uuid }.into() })?;
        let msg = CaToCmBytes::Bytes((tree_id.clone(), is_ait, user_mask, is_blocking, bytes));
        self.ca_to_cm.send(msg)?;
        Ok(())
    }
}
impl fmt::Display for CellAgent {
    fn fmt(&self, _f: &mut fmt::Formatter) -> fmt::Result {
        let mut s = format!("Cell Agent {}", self.cell_info);
        for (_, traph) in self.traphs.iter() {
            s = s + &format!("\n{}", traph);
        }
        write!(_f, "{}", s) }
}
#[derive(Debug, Copy, Clone, Serialize, Deserialize)]
pub struct CellInfo {   // Any data the cell agent wants to expose to applications
    external_id: Uuid   // An externally visible identifier so applications can talk about individual cells
}
impl CellInfo {
    fn new() -> CellInfo {
        CellInfo { external_id: Uuid::new() }
    }
}
impl fmt::Display for CellInfo {
    fn fmt(&self, f: &mut fmt::Formatter) -> fmt::Result {
        write!(f, "External ID {}", self.external_id)
    }
}
// Errors
#[derive(Debug, Fail)]
pub enum CellagentError {
    #[fail(display = "CellagentError::Chain {} {}", func_name, comment)]
    Chain { func_name: &'static str, comment: String },
    #[fail(display = "CellagentError::BaseTree {}: No base tree for tree {} on cell {}", func_name, tree_id, cell_id)]
    BaseTree { func_name: &'static str, cell_id: CellID, tree_id: TreeID },
    #[fail(display = "CellagentError::Border {}: Port {} is not a border port on cell {}", func_name, port_no, cell_id)]
    Border { func_name: &'static str, cell_id: CellID, port_no: u8 },
//    #[fail(display = "CellAgentError::BorderMsgType {}: Message type {} is not accepted from a border port on cell {}", func_name, msg_type, cell_id)]
//    BorderMsgType { func_name: &'static str, cell_id: CellID, msg_type: MsgType },
//    #[fail(display = "CellagentError::ManifestVms {}: No VMs in manifest for cell {}", func_name, cell_id)]
//    ManifestVms { cell_id: CellID, func_name: &'static str },
    #[fail(display = "CellagentError::MayNotSend {}: Cell {} does not have permission to send on tree {}", func_name, cell_id, tree_id)]
    MayNotSend { cell_id: CellID, func_name: &'static str, tree_id: TreeID },
    #[fail(display = "CellagentError::Message {}: Malformed request {:?} from border port on cell {}", func_name, msg, cell_id)]
    Message { func_name: &'static str, cell_id: CellID, msg: HashMap<String, String> },
    #[fail(display = "CellAgentError::NoParentTraph {}: No one hop parent for port {} on cell {}", func_name, port_no, cell_id)]
    NoParentTraph { cell_id: CellID, func_name: &'static str, port_no: u8 },
    #[fail(display = "CellAgentError::NoTraph {}: A Traph with TreeID {} does not exist on cell {}", func_name, tree_uuid, cell_id)]
    NoTraph { cell_id: CellID, func_name: &'static str, tree_uuid: Uuid },
//    #[fail(display = "CellagentError::SavedMsgType {}: Message type {} does not support saving", func_name, msg_type)]
//    SavedMsgType { func_name: &'static str, msg_type: MsgType },
    #[fail(display = "CellAgentError::StackTree {}: Problem stacking tree {} on cell {}", func_name, tree_id, cell_id)]
    StackTree { func_name: &'static str, tree_id: TreeID, cell_id: CellID },
    #[fail(display = "CellagentError::TcpMessageType {}: Unsupported request {:?} from border port on cell {}", func_name, msg, cell_id)]
    TcpMessageType { func_name: &'static str, cell_id: CellID, msg: TcpMsgType },
//    #[fail(display = "CellAgentError::TenantMask {}: Cell {} has no tenant mask", func_name, cell_id)]
//    TenantMask { func_name: &'static str, cell_id: CellID },
    #[fail(display = "CellAgentError::TreeNameMap {}: Cell {} has no tree name map entry for {:?}", func_name, cell_id, sender_id)]
    TreeNameMap { func_name: &'static str, cell_id: CellID, sender_id: SenderID },
    #[fail(display = "CellAgentError::TreeMap {}: Cell {} has no tree map entry for {}", func_name, cell_id, tree_name)]
    TreeMap { func_name: &'static str, cell_id: CellID, tree_name: AllowedTree },
    #[fail(display = "CellAgentError::Tree {}: TreeID {} does not exist on cell {}", func_name, tree_uuid, cell_id)]
    Tree { func_name: &'static str, cell_id: CellID, tree_uuid: Uuid },
    #[fail(display = "CellAgentError::TreeUuid {}: No tree associated with uuid {:?} on cell {}", func_name, uuid, cell_id)]
    TreeUuid { func_name: &'static str, uuid: Uuid, cell_id: CellID },
}<|MERGE_RESOLUTION|>--- conflicted
+++ resolved
@@ -543,21 +543,11 @@
 
     // SPAWN THREAD (listen_uptree_loop)
     fn listen_uptree(&self, sender_id: SenderID, vm_id: VmID, trees: HashSet<AllowedTree>,
-<<<<<<< HEAD
                      ca_from_vm: CaFromVm, trace_header: &mut TraceHeader) {
         let _f = "listen_uptree";
         let thread_name = format!("CellAgent {} from VM", self.cell_id.get_name());
         let join_handle = thread::Builder::new().name(thread_name.into()).spawn( move || {
             let ref mut child_trace_header = trace_header.fork_trace();
-=======
-                     ca_from_vm: CaFromVm, outer_trace_header: &mut TraceHeader) {
-        let _f = "listen_uptree";
-        {
-            let ref trace_params = TraceHeaderParams { module: file!(), line_no: line!(), function: _f, format: "ca_listen_vm" };
-            let trace = json!({ "cell_id": &self.cell_id, "vm_id": &vm_id.clone(), "sender_id": &sender_id.clone() });
-            let _ = dal::add_to_trace(outer_trace_header, TraceType::Debug, trace_params, &trace, _f);
-        }
->>>>>>> ec6c638b
         let mut ca = self.clone();
             let _ = ca.listen_uptree_loop(&sender_id.clone(), &vm_id, &ca_from_vm, child_trace_header).map_err(|e| ::utility::write_err("cellagent", e));
             if CONTINUE_ON_ERROR { let _ = ca.listen_uptree(sender_id, vm_id, trees, ca_from_vm, trace_header); }
@@ -569,14 +559,11 @@
     fn listen_uptree_loop(&mut self, sender_id: &SenderID, _vm_id: &VmID, ca_from_vm: &CaFromVm,
                           trace_header: &mut TraceHeader) -> Result<(), Error> {
         let _f = "listen_uptree_loop";
-<<<<<<< HEAD
         {
             let ref trace_params = TraceHeaderParams { module: file!(), line_no: line!(), function: _f, format: "worker" };
             let trace = json!({ "cell_id": &self.cell_id, "thread_name": thread::current().name(), "thread_id": TraceHeader::parse(thread::current().id()) });
             let _ = dal::add_to_trace(trace_header, TraceType::Trace, trace_params, &trace, _f);
         }
-=======
->>>>>>> ec6c638b
          loop {
             let msg = ca_from_vm.recv()?;
             {
@@ -589,7 +576,6 @@
                  .get(sender_id)
                  .cloned()
                  .ok_or_else(|| -> Error { CellagentError::TreeNameMap { func_name: _f, cell_id: self.cell_id.clone(), sender_id: sender_id.clone() }.into() })?;
-<<<<<<< HEAD
              let tree_map_updated = match msg_type {
                 TcpMsgType::Application => self.tcp_application(&sender_id, is_ait, &allowed_tree, serialized, direction, &tree_map, trace_header).context(CellagentError::Chain { func_name: _f, comment: S("tcp_application") })?,
                 TcpMsgType::DeleteTree => self.tcp_delete_tree(&sender_id, serialized, direction, &tree_map, trace_header).context(CellagentError::Chain { func_name: _f, comment: S("tcp_delete_tree") })?,
@@ -597,28 +583,6 @@
                 TcpMsgType::Query => self.tcp_query(&sender_id, serialized, direction, &tree_map, trace_header).context(CellagentError::Chain { func_name: _f, comment: S("tcp_query") })?,
                 TcpMsgType::StackTree => self.tcp_stack_tree(&sender_id, serialized, direction, &tree_map, trace_header).context(CellagentError::Chain { func_name: _f, comment: S("tcp_stack_tree") })?,
                 TcpMsgType::TreeName => self.tcp_tree_name(&sender_id, serialized, direction, &tree_map, trace_header).context(CellagentError::Chain { func_name: _f, comment: S("tcp_tree_name") })?,
-=======
-             let (is_ait, allowed_tree, msg_type, direction, bytes) = ca_from_vm.recv()?;
-             let serialized = ::std::str::from_utf8(&bytes)?;
-             if DEBUG_OPTIONS.trace_all || DEBUG_OPTIONS.ca_msg_recv { // Debug print
-                 let ref trace_params = TraceHeaderParams { module: file!(), line_no: line!(), function: _f, format: "ca_got_from_uptree" };
-                 let trace = json!({ "cell_id": &self.cell_id,
-                    "is_ait": is_ait,
-                    "allowed_tree": &allowed_tree, "msg_type": &msg_type,
-                    "direction": &direction, "tcp_msg": &serde_json::to_value(&serialized)? });
-                 let _ = dal::add_to_trace(trace_header, TraceType::Debug, trace_params, &trace, _f);
-                 if DEBUG_OPTIONS.ca_msg_recv {
-                     println!("CellAgent {}: got msg {} {} {} {}", self.cell_id, allowed_tree, msg_type, direction, &serialized);
-                 }
-             }
-             let tree_map_updated = match msg_type {
-                 TcpMsgType::Application => self.tcp_application(&sender_id, is_ait, &allowed_tree, serialized, direction, &tree_map, trace_header).context(CellagentError::Chain { func_name: _f, comment: S("tcp_application") })?,
-                 TcpMsgType::DeleteTree => self.tcp_delete_tree(&sender_id, serialized, direction, &tree_map, trace_header).context(CellagentError::Chain { func_name: _f, comment: S("tcp_delete_tree") })?,
-                 TcpMsgType::Manifest => self.tcp_manifest(&sender_id, serialized, direction, &tree_map, trace_header).context(CellagentError::Chain { func_name: _f, comment: S("tcp_manifest") })?,
-                 TcpMsgType::Query => self.tcp_query(&sender_id, serialized, direction, &tree_map, trace_header).context(CellagentError::Chain { func_name: _f, comment: S("tcp_query") })?,
-                 TcpMsgType::StackTree => self.tcp_stack_tree(&sender_id, serialized, direction, &tree_map, trace_header).context(CellagentError::Chain { func_name: _f, comment: S("tcp_stack_tree") })?,
-                 TcpMsgType::TreeName => self.tcp_tree_name(&sender_id, serialized, direction, &tree_map, trace_header).context(CellagentError::Chain { func_name: _f, comment: S("tcp_tree_name") })?,
->>>>>>> ec6c638b
              };
              self.tree_name_map.insert(sender_id.clone(), tree_map_updated);
          }
@@ -695,7 +659,6 @@
         self.ca_to_cm.send(CaToCmBytes::Entry(entry)).context(CellagentError::Chain { func_name: _f, comment: S("")})?;
         Ok(())
     }
-<<<<<<< HEAD
 
     // SPAWN THREAD (listen_cm_loop)
     fn listen_cm(&mut self, ca_from_cm: CaFromCm, trace_header: &mut TraceHeader) -> Result<(), Error>{
@@ -708,38 +671,17 @@
             // println!("Cellagent {}: Back from listen_cm_loop", ca.cell_id);
             if CONTINUE_ON_ERROR { let _ = ca.listen_cm(ca_from_cm, trace_header); }
         })?;
-=======
-    fn listen_cm(&mut self, ca_from_cm: CaFromCm, outer_trace_header: &mut TraceHeader) -> Result<(), Error>{
-        let _f = "listen_cm";
-        let mut ca = self.clone();
-        {
-            let ref trace_params = TraceHeaderParams { module: file!(), line_no: line!(), function: _f, format: "ca_listen_cm" };
-            let trace = json!({ "cell_id": &self.cell_id });
-            let _ = dal::add_to_trace(outer_trace_header, TraceType::Trace, trace_params, &trace, _f);
-        }
-        let mut outer_trace_header_clone = outer_trace_header.clone();
-        thread::spawn( move || {
-            let ref mut inner_trace_header = outer_trace_header_clone.fork_trace();
-            let _ = ca.listen_cm_loop(&ca_from_cm, inner_trace_header).map_err(|e| ::utility::write_err("cellagent", e));
-            let ref mut outer_trace_header = outer_trace_header_clone.fork_trace();
-            println!("Cellagent {}: Back from listen_cm_loop", ca.cell_id);
-            if CONTINUE_ON_ERROR { let _ = ca.listen_cm(ca_from_cm, outer_trace_header); }
-        });
->>>>>>> ec6c638b
         Ok(())
     }
 
     // WORKER (CaFromCm)
     fn listen_cm_loop(&mut self, ca_from_cm: &CaFromCm, trace_header: &mut TraceHeader) -> Result<(), Error> {
         let _f = "listen_cm_loop";
-<<<<<<< HEAD
         {
             let ref trace_params = TraceHeaderParams { module: file!(), line_no: line!(), function: _f, format: "worker" };
             let trace = json!({ "cell_id": &self.cell_id, "thread_name": thread::current().name(), "thread_id": TraceHeader::parse(thread::current().id()) });
             let _ = dal::add_to_trace(trace_header, TraceType::Trace, trace_params, &trace, _f);
         }
-=======
->>>>>>> ec6c638b
         loop {
             let msg = ca_from_cm.recv().context(CellagentError::Chain { func_name: _f, comment: S(self.cell_id.clone())})?;
             {
@@ -749,11 +691,7 @@
             }
             match msg {
                 CmToCaBytes::Status((port_no, is_border, status)) => match status {
-<<<<<<< HEAD
                     port::PortStatus::Connected => self.port_connected(port_no, is_border, trace_header).context(CellagentError::Chain { func_name: _f, comment: S(self.cell_id.clone()) + " port_connected"})?,
-=======
-                    port::PortStatus::Connected => self.port_connected(port_no, is_border, trace_header).context(CellagentError::Chain { func_name: _f, comment: S(self.cell_id.clone()) +" port_connected"})?,
->>>>>>> ec6c638b
                     port::PortStatus::Disconnected => self.port_disconnected(port_no, trace_header).context(CellagentError::Chain { func_name: _f, comment: S(self.cell_id.clone()) + " port_disconnected"})?
                 },
                 CmToCaBytes::Bytes((port_no, is_ait, uuid, bytes)) => {
