use std::fmt;
use std::thread;
use std::thread::JoinHandle;

use failure::{Error, ResultExt};

<<<<<<< HEAD
use config::{CENTRAL_TREE, CONTINUE_ON_ERROR, DEBUG_OPTIONS, PortNo};
=======
use config::{CONTINUE_ON_ERROR, DEBUG_OPTIONS, TRACE_OPTIONS, PortNo};
>>>>>>> 37315e54
use dal;
use message::MsgType;
use message_types::{CaToCmBytes, CmToCa, CmFromCa, CmToPe, CmFromPe, PeToCmPacket,
                    CmToPePacket, CmToCaBytes};
use name::{Name, CellID};
use packet::{Packet, PacketAssembler, PacketAssemblers, Packetizer};
use utility::{S, TraceHeader, TraceHeaderParams, TraceType, write_err};

#[derive(Debug, Clone)]
pub struct Cmodel {
    cell_id: CellID,
    packet_assemblers: PacketAssemblers,
}
impl Cmodel {
    pub fn get_name(&self) -> &str { return self.cell_id.get_name(); }

    // NEW
    pub fn new(cell_id: &CellID) -> Cmodel {
        Cmodel { cell_id: cell_id.clone(), packet_assemblers: PacketAssemblers::new() }
    }

    // INIT (CmFromCa, CmFromPe)
    // WORKER (CModel)
    pub fn initialize(&self, cm_from_ca: CmFromCa, cm_to_pe: CmToPe, cm_from_pe: CmFromPe, cm_to_ca: CmToCa,
                      trace_header: &mut TraceHeader) -> Result<(), Error> {
        let _f = "initialize";
        if TRACE_OPTIONS.all || TRACE_OPTIONS.cm {
            let ref trace_params = TraceHeaderParams { module: file!(), line_no: line!(), function: _f, format: "worker" };
            let trace = json!({ "cell_id": &self.cell_id, "thread_name": thread::current().name(), "thread_id": TraceHeader::parse(thread::current().id()) });
            let _ = dal::add_to_trace(trace_header, TraceType::Trace, trace_params, &trace, _f);
        }
        self.listen_ca(cm_from_ca, cm_to_pe, trace_header)?;
        self.listen_pe(cm_from_pe, cm_to_ca, trace_header)?;
        Ok(())
    }

    // SPAWN THREAD (listen_ca_loop)
    fn listen_ca(&self, cm_from_ca: CmFromCa, cm_to_pe: CmToPe,
                 trace_header: &mut TraceHeader) -> Result<JoinHandle<()>, Error> {
        let _f = "listen_ca";
        let cmodel = self.clone();
        let child_trace_header = trace_header.fork_trace();
        let thread_name = format!("Cmodel {} listen_ca_loop", self.cell_id.get_name());
        let join_handle = thread::Builder::new().name(thread_name.into()).spawn( move || {
            let ref mut working_trace_header = child_trace_header.clone();
            let _ = cmodel.listen_ca_loop(&cm_from_ca, &cm_to_pe, working_trace_header).map_err(|e| write_err("cmodel listen_ca", e.into()));
            if CONTINUE_ON_ERROR { let _ = cmodel.listen_ca(cm_from_ca, cm_to_pe, working_trace_header); }
        })?;
        Ok(join_handle)
    }

    // SPAWN THREAD (listen_pe_loop)
    fn listen_pe(&self, cm_from_pe: CmFromPe, cm_to_ca: CmToCa, trace_header: &mut TraceHeader) -> Result<JoinHandle<()>, Error> {
        let _f = "listen_pe";
        let mut cmodel = self.clone();
        let child_trace_header = trace_header.fork_trace();
        let thread_name = format!("Cmodel {} listen_pe_loop", self.cell_id.get_name());
        let join_handle = thread::Builder::new().name(thread_name.into()).spawn( move || {
            let ref mut working_trace_header = child_trace_header.clone();
            let _ = cmodel.listen_pe_loop(&cm_from_pe, &cm_to_ca, working_trace_header).map_err(|e| write_err("cmodel listen_pe", e.into()));;
            if CONTINUE_ON_ERROR { let _ = cmodel.listen_pe(cm_from_pe, cm_to_ca, working_trace_header); }
        })?;
        Ok(join_handle)
    }

    // WORKER (CmFromCa)
    fn listen_ca_loop(&self, cm_from_ca: &CmFromCa, cm_to_pe: &CmToPe,
                      trace_header: &mut TraceHeader) -> Result<(), Error> {
        let _f = "listen_ca_loop";
        if TRACE_OPTIONS.all || TRACE_OPTIONS.cm {
            let ref trace_params = TraceHeaderParams { module: file!(), line_no: line!(), function: _f, format: "worker" };
            let trace = json!({ "cell_id": &self.cell_id, "thread_name": thread::current().name(), "thread_id": TraceHeader::parse(thread::current().id()) });
            let _ = dal::add_to_trace(trace_header, TraceType::Trace, trace_params, &trace, _f);
        }
        loop {
            let msg = cm_from_ca.recv()?;
            if TRACE_OPTIONS.all || TRACE_OPTIONS.cm {
                let trace = match &msg {
                    CaToCmBytes::Bytes(msg) => json!({"cell_id": &self.cell_id, "msg": (&msg.0, &msg.1, &msg.2, &msg.3, &msg.4[0..20])}),
                    _ => json!({ "cell_id": &self.cell_id, "msg": &msg })
                };
                let ref trace_params = TraceHeaderParams { module: file!(), line_no: line!(), function: _f, format: "cm_bytes_from_ca" };
                let _ = dal::add_to_trace(trace_header, TraceType::Trace, trace_params, &trace, _f);
            }
            match msg {
                // just forward to PE
                CaToCmBytes::Entry(entry) => cm_to_pe.send(CmToPePacket::Entry(entry)),
                CaToCmBytes::Tcp((port_number, msg)) => cm_to_pe.send(CmToPePacket::Tcp((port_number, msg))),
                CaToCmBytes::Unblock => cm_to_pe.send(CmToPePacket::Unblock),

                // packetize
                CaToCmBytes::Bytes((tree_id, is_ait, user_mask, is_blocking, bytes)) => {
                    if DEBUG_OPTIONS.cm_from_ca {
                        let dpi_msg = MsgType::msg_from_bytes(&bytes)?;
                        let dpi_msg_type = dpi_msg.get_msg_type();
                        let dpi_tree_id = dpi_msg.get_tree_id();
                        match dpi_msg_type {
                            MsgType::Discover => (),
                            MsgType::DiscoverD => {
                                if dpi_tree_id.is_name(CENTRAL_TREE) { println!("Cmodel {}: {} received {}", self.cell_id, _f, dpi_msg); }
                            },
                            _ => {
                                println!("Cmodel {}: {} received {}", self.cell_id, _f, dpi_msg);
                            }
                        }
                    }
                    // xmit msg
                    {
                        let mut uuid = tree_id.get_uuid();
                        if is_ait { uuid.make_ait(); }

                        let packets = Packetizer::packetize(&uuid, &bytes, is_blocking);
                        let first = packets[0];
                        let dpi_is_ait = first.is_ait();
                        let msg_id = first.get_msg_id();
                        let packet_count = first.get_count();
                        if DEBUG_OPTIONS.cm_from_ca { println!("Cmodel {}: {} packetize - is_ait {} msg_id {} count {}", self.cell_id, _f, dpi_is_ait, *msg_id, packet_count); }
                        for packet in packets {
                            cm_to_pe.send(CmToPePacket::Packet((user_mask, packet)))?;
                        }
                    }
                    Ok(())
                },
            }?;
        }
    }

    // WORKER (CmFromPe)
    fn listen_pe_loop(&mut self, cm_from_pe: &CmFromPe, cm_to_ca: &CmToCa,
                      trace_header: &mut TraceHeader) -> Result<(), Error> {
        let _f = "listen_pe_loop";
        if TRACE_OPTIONS.all || TRACE_OPTIONS.cm {
            let ref trace_params = TraceHeaderParams { module: file!(), line_no: line!(), function: _f, format: "worker" };
            let trace = json!({ "cell_id": &self.cell_id, "thread_name": thread::current().name(), "thread_id": TraceHeader::parse(thread::current().id()) });
            let _ = dal::add_to_trace(trace_header, TraceType::Trace, trace_params, &trace, _f);
        }
        loop {
            let msg = cm_from_pe.recv()?;
            if TRACE_OPTIONS.all || TRACE_OPTIONS.cm {
                let ref trace_params = TraceHeaderParams { module: file!(), line_no: line!(), function: _f, format: "listen_pe_loop" };
                let trace = json!({ "cell_id": &self.cell_id, "msg": &msg });
                let _ = dal::add_to_trace(trace_header, TraceType::Trace, trace_params, &trace, _f);
            }
            match msg {
                // just forward to CA
                PeToCmPacket::Status((port_no,bool, port_status)) => cm_to_ca.send(CmToCaBytes::Status((port_no,bool, port_status)))?,
                PeToCmPacket::Tcp((port_no, tcp_msg)) => cm_to_ca.send(CmToCaBytes::Tcp((port_no, tcp_msg)))?,

                // de-packetize
                PeToCmPacket::Packet((port_no, packet)) => self.process_packet(cm_to_ca, port_no, packet, trace_header)?
            };
        }
    }

/*
header.uuid
payload.msg_id
payload.size
payload.is_last
payload.is_blocking
payload.bytes
packet_count

packet_assembler::
msg_id: MsgID,
packets: Vec<Packet>,
*/

    fn process_packet(&mut self, cm_to_ca: &CmToCa, port_no: PortNo, packet: Packet,
                      trace_header: &mut TraceHeader) -> Result<(), Error> {
        let _f = "process_packet";
        let msg_id = packet.get_msg_id();
        let mut packet_assembler = self.packet_assemblers.remove(&msg_id).unwrap_or(PacketAssembler::new(msg_id)); // autovivification
        let (last_packet, packets) = packet_assembler.add(packet);

        if last_packet {
<<<<<<< HEAD
            if DEBUG_OPTIONS.trace_all {
=======
            if TRACE_OPTIONS.all || TRACE_OPTIONS.cm {
>>>>>>> 37315e54
                let ref trace_params = TraceHeaderParams { module: file!(), line_no: line!(), function: _f, format: "cm_bytes_to_ca" };
                let trace = json!({ "cell_id": &self.cell_id, "packet": &packet });
                let _ = dal::add_to_trace(trace_header, TraceType::Debug, trace_params, &trace, _f); // sender side, dup
            }
            let is_ait = packets[0].is_ait();
            let uuid = packet.get_tree_uuid();
            let bytes = Packetizer::unpacketize(packets).context(CmodelError::Chain { func_name: _f, comment: S("") })?;

            if DEBUG_OPTIONS.cm_from_ca {
                let packet_count = packets[0].get_count();
                let dpi_msg = MsgType::msg_from_bytes(&bytes)?;
                let dpi_msg_type = dpi_msg.get_msg_type();
                let dpi_tree_id = dpi_msg.get_tree_id();
                match dpi_msg_type {
                    MsgType::Discover => (),
                    MsgType::DiscoverD => {
                        if dpi_tree_id.is_name(CENTRAL_TREE) { println!("Cmodel {}: {} received {}", self.cell_id, _f, dpi_msg); }
                    },
                    _ => {
                        println!("Cmodel {}: {} received {} count {}", self.cell_id, _f, dpi_msg, packet_count);
                    }
                }
            }
            let msg = CmToCaBytes::Bytes((port_no, is_ait, uuid, bytes));
            cm_to_ca.send(msg)?;
        }
        Ok(())
    }
}

impl fmt::Display for Cmodel {
    fn fmt(&self, f: &mut fmt::Formatter) -> fmt::Result {
        let s = format!("\nCmodel {}", self.cell_id.get_name());
        write!(f, "{}", s)
    }
}

// Errors
#[derive(Debug, Fail)]
pub enum CmodelError {
    #[fail(display = "NameError::Chain {} {}", func_name, comment)]
        Chain { func_name: &'static str, comment: String },
}<|MERGE_RESOLUTION|>--- conflicted
+++ resolved
@@ -4,11 +4,7 @@
 
 use failure::{Error, ResultExt};
 
-<<<<<<< HEAD
-use config::{CENTRAL_TREE, CONTINUE_ON_ERROR, DEBUG_OPTIONS, PortNo};
-=======
-use config::{CONTINUE_ON_ERROR, DEBUG_OPTIONS, TRACE_OPTIONS, PortNo};
->>>>>>> 37315e54
+use config::{CENTRAL_TREE, CONTINUE_ON_ERROR, DEBUG_OPTIONS, TRACE_OPTIONS, PortNo};
 use dal;
 use message::MsgType;
 use message_types::{CaToCmBytes, CmToCa, CmFromCa, CmToPe, CmFromPe, PeToCmPacket,
@@ -86,6 +82,7 @@
         loop {
             let msg = cm_from_ca.recv()?;
             if TRACE_OPTIONS.all || TRACE_OPTIONS.cm {
+                // FIXME : partial data
                 let trace = match &msg {
                     CaToCmBytes::Bytes(msg) => json!({"cell_id": &self.cell_id, "msg": (&msg.0, &msg.1, &msg.2, &msg.3, &msg.4[0..20])}),
                     _ => json!({ "cell_id": &self.cell_id, "msg": &msg })
@@ -185,11 +182,7 @@
         let (last_packet, packets) = packet_assembler.add(packet);
 
         if last_packet {
-<<<<<<< HEAD
-            if DEBUG_OPTIONS.trace_all {
-=======
             if TRACE_OPTIONS.all || TRACE_OPTIONS.cm {
->>>>>>> 37315e54
                 let ref trace_params = TraceHeaderParams { module: file!(), line_no: line!(), function: _f, format: "cm_bytes_to_ca" };
                 let trace = json!({ "cell_id": &self.cell_id, "packet": &packet });
                 let _ = dal::add_to_trace(trace_header, TraceType::Debug, trace_params, &trace, _f); // sender side, dup
