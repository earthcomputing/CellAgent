use std::fmt;
use std::thread;
use std::thread::JoinHandle;

use failure::{Error, ResultExt};

use config::{CONTINUE_ON_ERROR, DEBUG_OPTIONS, PortNo};
use dal;
use message::MsgType;
use message_types::{CaToCmBytes, CmToCa, CmFromCa, CmToPe, CmFromPe, PeToCmPacket,
                    CmToPePacket, CmToCaBytes};
use name::{Name, CellID};
use packet::{Packet, PacketAssembler, PacketAssemblers, Packetizer};
use utility::{S, TraceHeader, TraceHeaderParams, TraceType, write_err};

const CENTRAL_TREE : &str = "Tree:C:2"; // MAGIC

#[derive(Debug, Clone)]
pub struct Cmodel {
    cell_id: CellID,
    packet_assemblers: PacketAssemblers,
}
impl Cmodel {

    // NEW
    pub fn new(cell_id: &CellID) -> Cmodel {
        Cmodel { cell_id: cell_id.clone(), packet_assemblers: PacketAssemblers::new() }
    }

    // INIT (CmFromCa, CmFromPe)
    // WORKER (CModel)
    pub fn initialize(&self, cm_from_ca: CmFromCa, cm_to_pe: CmToPe, cm_from_pe: CmFromPe, cm_to_ca: CmToCa,
                      mut trace_header: TraceHeader) -> Result<(), Error> {
        let _f = "initialize";
        {
            let ref trace_params = TraceHeaderParams { module: file!(), line_no: line!(), function: _f, format: "worker" };
            let trace = json!({ "cell_id": &self.cell_id, "thread_name": thread::current().name(), "thread_id": TraceHeader::parse(thread::current().id()) });
            let _ = dal::add_to_trace(trace_header, TraceType::Trace, trace_params, &trace, _f);
        }
        self.listen_ca(cm_from_ca, cm_to_pe, trace_header)?;
        self.listen_pe(cm_from_pe, cm_to_ca, trace_header)?;
        Ok(())
    }

    // SPAWN THREAD (listen_ca_loop)
    fn listen_ca(&self, cm_from_ca: CmFromCa, cm_to_pe: CmToPe,
                 mut trace_header: TraceHeader) -> Result<JoinHandle<()>, Error> {
        let _f = "listen_ca";
        let thread_name = format!("Cmodel {} from CellAgent", self.cell_id.get_name());
        let join_handle = thread::Builder::new().name(thread_name.into()).spawn( move || {
            let ref mut child_trace_header = trace_header.fork_trace();
            let cmodel = self.clone();
            let _ = cmodel.listen_ca_loop(&cm_from_ca, &cm_to_pe, child_trace_header).map_err(|e| write_err("cmodel listen_ca", e.into()));
            if CONTINUE_ON_ERROR { let _ = cmodel.listen_ca(cm_from_ca, cm_to_pe, trace_header); }
        });
        Ok(join_handle?)
    }

    // SPAWN THREAD (listen_pe_loop)
    fn listen_pe(&self, cm_from_pe: CmFromPe, cm_to_ca: CmToCa, mut trace_header: TraceHeader) -> Result<JoinHandle<()>, Error> {
        let _f = "listen_pe";
        let thread_name = format!("Cmodel {} from PacketEngine", self.cell_id.get_name());
        let join_handle = thread::Builder::new().name(thread_name.into()).spawn( move || {
            let ref mut child_trace_header = trace_header.fork_trace();
            let mut cmodel = self.clone();
            let _ = cmodel.listen_pe_loop(&cm_from_pe, &cm_to_ca, child_trace_header).map_err(|e| write_err("cmodel listen_pe", e.into()));;
            if CONTINUE_ON_ERROR { let _ = cmodel.listen_pe(cm_from_pe, cm_to_ca, trace_header); }
        });
        Ok(join_handle?)
    }

    // WORKER (CmFromCa)
    fn listen_ca_loop(&self, cm_from_ca: &CmFromCa, cm_to_pe: &CmToPe,
                      trace_header: &mut TraceHeader) -> Result<(), Error> {
        let _f = "listen_ca_loop";
        {
            let ref trace_params = TraceHeaderParams { module: file!(), line_no: line!(), function: _f, format: "worker" };
            let trace = json!({ "cell_id": &self.cell_id, "thread_name": thread::current().name(), "thread_id": TraceHeader::parse(thread::current().id()) });
            let _ = dal::add_to_trace(trace_header, TraceType::Trace, trace_params, &trace, _f);
        }
        loop {
            let msg = cm_from_ca.recv()?;
            {
                let ref trace_params = TraceHeaderParams { module: file!(), line_no: line!(), function: _f, format: "cm_bytes_from_ca" };
                let trace = json!({ "cell_id": &self.cell_id, "msg": &msg });
                let _ = dal::add_to_trace(trace_header, TraceType::Trace, trace_params, &trace, _f);
            }
            match msg {
                // just forward to PE
                CaToCmBytes::Entry(entry) => cm_to_pe.send(CmToPePacket::Entry(entry)),
                CaToCmBytes::Tcp((port_number, msg)) => cm_to_pe.send(CmToPePacket::Tcp((port_number, msg))),
                CaToCmBytes::Unblock => cm_to_pe.send(CmToPePacket::Unblock),

                // packetize
                CaToCmBytes::Bytes((tree_id, is_ait, user_mask, is_blocking, bytes)) => {
                    if DEBUG_OPTIONS.cm_from_ca {
                        let dpi_msg = MsgType::msg_from_bytes(&bytes)?;
                        let dpi_msg_type = dpi_msg.get_msg_type();
                        let dpi_tree_id = dpi_msg.get_tree_id();
                        match dpi_msg_type {
                            MsgType::Discover => (),
                            MsgType::DiscoverD => {
                                if dpi_tree_id.is_name(CENTRAL_TREE) { println!("Cmodel {}: {} received {}", self.cell_id, _f, dpi_msg); }
                            },
                            _ => {
                                println!("Cmodel {}: {} received {}", self.cell_id, _f, dpi_msg);
                            }
                        }
                    }
                    // xmit msg
                    {
                        let mut uuid = tree_id.get_uuid();
                        if is_ait { uuid.make_ait(); }

                        let packets = Packetizer::packetize(&uuid, &bytes, is_blocking);
                        let first = packets[0];
                        let dpi_is_ait = first.is_ait();
                        let msg_id = first.get_msg_id();
                        let packet_count = first.get_count();
                        if DEBUG_OPTIONS.cm_from_ca { println!("Cmodel {}: {} packetize - is_ait {} msg_id {} count {}", self.cell_id, _f, dpi_is_ait, *msg_id, packet_count); }
                        for packet in packets {
                            cm_to_pe.send(CmToPePacket::Packet((user_mask, packet)))?;
                        }
                    }
                    Ok(())
                },
            }?;
        }
    }

    // WORKER (CmFromPe)
    fn listen_pe_loop(&mut self, cm_from_pe: &CmFromPe, cm_to_ca: &CmToCa,
                      trace_header: &mut TraceHeader) -> Result<(), Error> {
        let _f = "listen_pe_loop";
        {
            let ref trace_params = TraceHeaderParams { module: file!(), line_no: line!(), function: _f, format: "worker" };
            let trace = json!({ "cell_id": &self.cell_id, "thread_name": thread::current().name(), "thread_id": TraceHeader::parse(thread::current().id()) });
            let _ = dal::add_to_trace(trace_header, TraceType::Trace, trace_params, &trace, _f);
        }
        loop {
            let msg = cm_from_pe.recv()?;
            {
                let ref trace_params = TraceHeaderParams { module: file!(), line_no: line!(), function: _f, format: "listen_pe_loop" };
                let trace = json!({ "cell_id": &self.cell_id, "msg": &msg });
                let _ = dal::add_to_trace(trace_header, TraceType::Trace, trace_params, &trace, _f);
            }
            match msg {
                // just forward to CA
                PeToCmPacket::Status((port_no,bool, port_status)) => cm_to_ca.send(CmToCaBytes::Status((port_no,bool, port_status)))?,
                PeToCmPacket::Tcp((port_no, tcp_msg)) => cm_to_ca.send(CmToCaBytes::Tcp((port_no, tcp_msg)))?,

                // de-packetize
                PeToCmPacket::Packet((port_no, packet)) => self.process_packet(cm_to_ca, port_no, packet, trace_header)?
            };
        }
    }

/*
header.uuid
payload.msg_id
payload.size
payload.is_last
payload.is_blocking
payload.bytes
packet_count

packet_assembler::
msg_id: MsgID,
packets: Vec<Packet>,
*/

    fn process_packet(&mut self, cm_to_ca: &CmToCa, port_no: PortNo, packet: Packet,
                      trace_header: &mut TraceHeader) -> Result<(), Error> {
        let _f = "process_packet";
        let msg_id = packet.get_msg_id();
        let mut packet_assembler = self.packet_assemblers.remove(&msg_id).unwrap_or(PacketAssembler::new(msg_id)); // autovivification
        let (last_packet, packets) = packet_assembler.add(packet);

        if last_packet {
            {
                let ref trace_params = TraceHeaderParams { module: file!(), line_no: line!(), function: _f, format: "cm_bytes_to_ca" };
                let trace = json!({ "cell_id": &self.cell_id, "packet": &packet });
<<<<<<< HEAD
                let _ = dal::add_to_trace(trace_header, TraceType::Debug, trace_params, &trace, _f); // sender side, dup
=======
                let _ = dal::add_to_trace(trace_header, TraceType::Debug, trace_params, &trace, _f);
>>>>>>> 7f2a403d
            }
            let is_ait = packets[0].is_ait();
            let uuid = packet.get_tree_uuid();
            let bytes = Packetizer::unpacketize(packets).context(CmodelError::Chain { func_name: _f, comment: S("") })?;

            if DEBUG_OPTIONS.cm_from_ca {
                let packet_count = packets[0].get_count();
                let dpi_msg = MsgType::msg_from_bytes(&bytes)?;
                let dpi_msg_type = dpi_msg.get_msg_type();
                let dpi_tree_id = dpi_msg.get_tree_id();
                match dpi_msg_type {
                    MsgType::Discover => (),
                    MsgType::DiscoverD => {
                        if dpi_tree_id.is_name(CENTRAL_TREE) { println!("Cmodel {}: {} received {}", self.cell_id, _f, dpi_msg); }
                    },
                    _ => {
                        println!("Cmodel {}: {} received {} count {}", self.cell_id, _f, dpi_msg, packet_count);
                    }
                }
            }
            let msg = CmToCaBytes::Bytes((port_no, is_ait, uuid, bytes));
            cm_to_ca.send(msg)?;
        }
        Ok(())
    }
}

impl fmt::Display for Cmodel {
    fn fmt(&self, f: &mut fmt::Formatter) -> fmt::Result {
        let s = format!("\nCmodel {}", self.cell_id.get_name());
        write!(f, "{}", s)
    }
}

// Errors
#[derive(Debug, Fail)]
pub enum CmodelError {
    #[fail(display = "NameError::Chain {} {}", func_name, comment)]
        Chain { func_name: &'static str, comment: String },
}<|MERGE_RESOLUTION|>--- conflicted
+++ resolved
@@ -180,11 +180,7 @@
             {
                 let ref trace_params = TraceHeaderParams { module: file!(), line_no: line!(), function: _f, format: "cm_bytes_to_ca" };
                 let trace = json!({ "cell_id": &self.cell_id, "packet": &packet });
-<<<<<<< HEAD
                 let _ = dal::add_to_trace(trace_header, TraceType::Debug, trace_params, &trace, _f); // sender side, dup
-=======
-                let _ = dal::add_to_trace(trace_header, TraceType::Debug, trace_params, &trace, _f);
->>>>>>> 7f2a403d
             }
             let is_ait = packets[0].is_ait();
             let uuid = packet.get_tree_uuid();
