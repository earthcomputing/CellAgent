--- conflicted
+++ resolved
@@ -58,25 +58,13 @@
     fn listen_cm(&self, pe_from_cm: PeFromCm, pe_to_pe: PeToPe,
                  trace_header: TraceHeader) -> Result<(), Error> {
         let _f = "listen_cm";
-<<<<<<< HEAD
-        let thread_name = format!("PacketEngine {} from CModel", self.cell_id.get_name());
-        let join_handle = thread::Builder::new().name(thread_name.into()).spawn( move || {
+        let thread_name = format!("PacketEngine {} from CModel", self.cell_id);
+        thread::Builder::new().name(thread_name.into()).spawn( move || {
             let ref mut child_trace_header = trace_header.fork_trace();
             let mut pe = self.clone();
             let _ = pe.listen_cm_loop(&pe_from_cm, &pe_to_pe, child_trace_header).map_err(|e| write_err("packet_engine", e));
             if CONTINUE_ON_ERROR { let _ = pe.listen_cm(pe_from_cm, pe_to_pe, trace_header); }
-        });
-=======
-        let mut pe = self.clone();
-        let mut outer_trace_header_clone = outer_trace_header.clone();
-
-        let thread_name = format!("PacketEngine {} from CModel", self.cell_id);
-        thread::Builder::new().name(thread_name.into()).spawn( move || {
-            let ref mut inner_trace_header = outer_trace_header_clone.fork_trace();
-            let _ = pe.listen_cm_loop(&pe_from_cm, &pe_to_pe, inner_trace_header).map_err(|e| write_err("packet_engine", e));
-            if CONTINUE_ON_ERROR { let _ = pe.listen_cm(pe_from_cm, pe_to_pe, outer_trace_header); }
         })?;
->>>>>>> d08f7452
         Ok(())
     }
 
@@ -86,21 +74,13 @@
                    trace_header: TraceHeader)
             -> Result<(),Error> {
         let _f = "listen_port";
-        let thread_name = format!("PacketEngine {} to PortSet", self.cell_id.get_name());
-<<<<<<< HEAD
-        let join_handle = thread::Builder::new().name(thread_name.into()).spawn( move || {
+        let thread_name = format!("PacketEngine {} to PortSet", self.cell_id);
+        thread::Builder::new().name(thread_name.into()).spawn( move || {
             let ref mut child_trace_header = trace_header.fork_trace();
             let mut pe = self.clone();
             let _ = pe.listen_port_loop(&pe_from_ports, &pe_from_pe, child_trace_header).map_err(|e| write_err("packet_engine", e));
             if CONTINUE_ON_ERROR { let _ = pe.listen_port(pe_from_ports, pe_from_pe, trace_header); }
-        });
-=======
-        thread::Builder::new().name(thread_name.into()).spawn( move || {
-            let ref mut inner_trace_header = outer_trace_header_clone.fork_trace();
-            let _ = pe.listen_port_loop(&pe_from_ports, &pe_from_pe, inner_trace_header).map_err(|e| write_err("packet_engine", e));
-            if CONTINUE_ON_ERROR { let _ = pe.listen_port(pe_from_ports, pe_from_pe, outer_trace_header); }
         })?;
->>>>>>> d08f7452
         Ok(())
     }
 
