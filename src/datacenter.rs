use std::fmt;
use std::cmp::max;
use std::sync::mpsc::channel;
use std::thread::{JoinHandle};

use blueprint::{Blueprint};
use config::{CellNo, CellType, Edge, LinkNo, get_geometry};
use dal;
<<<<<<< HEAD
use message_types::{LinkToPort, PortFromLink, PortToLink, LinkFromPort, PortToNoc, PortFromNoc};
=======
use message_types::{LinkToPort, PortFromLink, PortToLink, LinkFromPort,
    PortToNoc, PortFromNoc};
>>>>>>> 7f2a403d
use link::{Link};
use nalcell::{CellConfig, NalCell};
use name::{CellID, LinkID};
use utility::{TraceHeader, TraceHeaderParams, TraceType};

#[derive(Debug)]
pub struct Datacenter {
    cells: Vec<NalCell>,
    links: Vec<Link>,
}
impl Datacenter {
    pub fn new() -> Datacenter { Datacenter { cells: Vec::new(), links: Vec::new() } }
<<<<<<< HEAD
    pub fn initialize(&mut self, blueprint: &Blueprint, trace_header: &mut TraceHeader) -> Result<Vec<JoinHandle<()>>, Error> {
=======
    pub fn initialize(&mut self, blueprint: &Blueprint, trace_header: &mut TraceHeader)
            -> Result<Vec<JoinHandle<()>>, Error> {
>>>>>>> 7f2a403d
        let _f = "initialize";
        let geometry = get_geometry();  // A cheat used for visualization
        let ncells = blueprint.get_ncells();
        let edge_list = blueprint.get_edge_list();
        if *ncells < 1  { return Err(DatacenterError::Cells{ ncells, func_name: _f }.into()); }
        if edge_list.len() < *ncells - 1 { return Err(DatacenterError::Edges { nlinks: LinkNo(CellNo(edge_list.len())), func_name: _f }.into() ); }
        self.cells.append(&mut blueprint.get_border_cells()
            .iter()
            .map(|border_cell| -> Result<NalCell, Error> {
                {
                    let ref trace_params = TraceHeaderParams { module: file!(), line_no: line!(), function: _f, format: "border_cell_start" };
                    let cell_no = border_cell.get_cell_no();
                    let trace = json!({ "cell_number": cell_no, "location":  geometry.2.get(*cell_no)});
                    let _ = dal::add_to_trace(trace_header, TraceType::Trace, trace_params,&trace, _f);
                }
                NalCell::new(border_cell.get_cell_no(), border_cell.get_nports(),
                                           CellType::Border,CellConfig::Large,
                                           trace_header.fork_trace())
            })
            .filter(|cell| cell.is_ok())
            .map(|cell| cell.unwrap())
            .collect::<Vec<_>>());
        self.cells.append(&mut blueprint.get_interior_cells()
            .iter()
            .map(|interior_cell| -> Result<NalCell, Error> {
                {
                    let ref trace_params = TraceHeaderParams { module: file!(), line_no: line!(), function: _f, format: "interior_cell_start" };
                    let cell_no = interior_cell.get_cell_no();
                    let trace = json!({ "cell_number": cell_no, "location": geometry.2.get(*cell_no as usize) });
                    let _ = dal::add_to_trace(trace_header, TraceType::Trace, trace_params,&trace, _f);
                }
                NalCell::new(interior_cell.get_cell_no(), interior_cell.get_nports(),
                             CellType::Interior,CellConfig::Large,
                             trace_header.fork_trace())
            })
            .filter(|cell| cell.is_ok())
            .map(|cell| cell.unwrap())
            .collect::<Vec<_>>());
        self.cells.sort_by(|a, b| (*a.get_no()).cmp(&*b.get_no())); // Sort to conform to edge list
        let mut link_handles = Vec::new();
        for edge in edge_list {
            if (*(edge.0) > ncells.0) | (*(edge.1) >= ncells.0) { return Err(DatacenterError::Wire { edge: edge.clone(), func_name: _f, comment: "greater than ncells test" }.into()); }
            let (e0, e1) = if *(edge.0) >= *(edge.1) {
                (*(edge.1), *(edge.0))
            } else {
                (*(edge.0), *(edge.1))
            };
            let split = self.cells.split_at_mut(max(e0,e1));
            let left_cell = split.0.get_mut(e0)
                .ok_or_else(|| -> Error { DatacenterError::Wire { edge: edge.clone(), func_name: _f, comment: "split left" }.into() })?;
            let left_cell_id = left_cell.get_id().clone(); // For Trace
            let (left_port,left_from_pe) = left_cell.get_free_ec_port_mut()?;
            let rite_cell = split.1.first_mut()
                .ok_or_else(|| -> Error { DatacenterError::Wire { edge: edge.clone(), func_name: _f, comment: "split rite" }.into() })?;
            let rite_cell_id = rite_cell.get_id().clone(); // For Trace
<<<<<<< HEAD
                let (rite_port, rite_from_pe) = rite_cell.get_free_ec_port_mut()?;
                //println!("Datacenter: edge {:?} {} {}", edge, *left_port.get_id(), *rite_port.get_id());
                let (link_to_left, left_from_link): (LinkToPort, PortFromLink) = channel();
                let (link_to_rite, rite_from_link): (LinkToPort, PortFromLink) = channel();
                let (left_to_link, link_from_left): (PortToLink, LinkFromPort) = channel();
                let (rite_to_link, link_from_rite): (PortToLink, LinkFromPort) = channel();
                left_port.link_channel(left_to_link, left_from_link, left_from_pe);
                rite_port.link_channel(rite_to_link, rite_from_link, rite_from_pe);
                let mut link = Link::new(&left_port.get_id(), &rite_port.get_id())?;
=======
            let (rite_port, rite_from_pe) = rite_cell.get_free_ec_port_mut()?;
            //println!("Datacenter: edge {:?} {} {}", edge, *left_port.get_id(), *rite_port.get_id());
            let (link_to_left, left_from_link): (LinkToPort, PortFromLink) = channel();
            let (link_to_rite, rite_from_link): (LinkToPort, PortFromLink) = channel();
            let (left_to_link, link_from_left): (PortToLink, LinkFromPort) = channel();
            let (rite_to_link, link_from_rite): (PortToLink, LinkFromPort) = channel();
            left_port.link_channel(left_to_link, left_from_link, left_from_pe);
            rite_port.link_channel(rite_to_link, rite_from_link, rite_from_pe);
            let mut link = Link::new(&left_port.get_id(), &rite_port.get_id())?;
>>>>>>> 7f2a403d
            {
                let ref trace_params = TraceHeaderParams { module: file!(), line_no: line!(), function: _f, format: "connect_link" };
                let trace = json!({ "left_cell": left_cell_id, "rite_cell": rite_cell_id, "left_port": left_port.get_port_no(), "rite_port": rite_port.get_port_no(), "link_id": link.get_id() });
                let _ = dal::add_to_trace(trace_header, TraceType::Trace, trace_params, &trace, _f);
            }
<<<<<<< HEAD
            let mut handle_pair = link.start_threads(link_to_left, link_from_left, link_to_rite, link_from_rite, trace_header)?;
            link_handles.append(&mut handle_pair);
            self.links.push(link); 
            } 
            Ok(link_handles)
=======
            let mut handle_pair = link.start_threads(link_to_left, link_from_left, link_to_rite, link_from_rite)?;
            link_handles.append(&mut handle_pair);
            self.links.push(link); 
        } 
        Ok(link_handles)
>>>>>>> 7f2a403d
    }
    pub fn get_links(&self) -> &Vec<Link> { &self.links }
    pub fn get_links_mut(&mut self) -> &mut Vec<Link> { &mut self.links }
    pub fn get_cell_ids(&self) -> Vec<&CellID> {
        self.cells.iter().map(|cell| cell.get_id()).collect::<Vec<_>>()
    }
    pub fn get_link_ids(&self) -> Vec<&LinkID> {
        self.links.iter().map(|link| link.get_id()).collect::<Vec<_>>()
    }
<<<<<<< HEAD
    pub fn connect_to_noc(&mut self, port_to_noc: PortToNoc, port_from_noc: PortFromNoc) -> Result<(), Error> {
=======
    pub fn connect_to_noc(&mut self, port_to_noc: PortToNoc, port_from_noc: PortFromNoc)
            -> Result<(), Error> {
>>>>>>> 7f2a403d
        let _f = "connect_to_noc";
        let (port, port_from_pe) = self.cells
            .iter_mut()
            .filter(|cell| cell.is_border())
            .nth(0)
            .ok_or_else(|| -> Error { DatacenterError::Boundary { func_name: _f }.into() })?
            .get_free_boundary_port_mut()?;
        port.noc_channel(port_to_noc, port_from_noc, port_from_pe)?;
        Ok(())
    }
}
impl fmt::Display for Datacenter {
    fn fmt(&self, f: &mut fmt::Formatter) -> fmt::Result {
        let mut s = format!("Links");
        for l in &self.links {
            s = s + &format!("{}",l);
        }
        s = s + "\nCells";
        for i in 0..self.cells.len() {
            if i < 30 { s = s + &format!("\n{}", self.cells.get(i).unwrap()); }
        }
        write!(f, "{}", s)
    }
}
// Errors
use failure::{Error};
#[derive(Debug, Fail)]
pub enum DatacenterError {
    #[fail(display = "DatacenterError::Boundary {}: No boundary cells found", func_name)]
    Boundary { func_name: &'static str },
    #[fail(display = "DatacenterError::Cells {}: The number of cells {:?} must be at least 1", func_name, ncells)]
    Cells { ncells: CellNo, func_name: &'static str },
    #[fail(display = "DatacenterError::Edges {}: {:?} is not enough links to connect all cells", func_name, nlinks)]
    Edges { nlinks: LinkNo, func_name: &'static str },
    #[fail(display = "DatacenterError::Wire {}: {:?} is not a valid edge at {}", func_name, edge, comment)]
    Wire { edge: Edge, func_name: &'static str, comment: &'static str }
}<|MERGE_RESOLUTION|>--- conflicted
+++ resolved
@@ -6,12 +6,8 @@
 use blueprint::{Blueprint};
 use config::{CellNo, CellType, Edge, LinkNo, get_geometry};
 use dal;
-<<<<<<< HEAD
-use message_types::{LinkToPort, PortFromLink, PortToLink, LinkFromPort, PortToNoc, PortFromNoc};
-=======
 use message_types::{LinkToPort, PortFromLink, PortToLink, LinkFromPort,
     PortToNoc, PortFromNoc};
->>>>>>> 7f2a403d
 use link::{Link};
 use nalcell::{CellConfig, NalCell};
 use name::{CellID, LinkID};
@@ -24,12 +20,8 @@
 }
 impl Datacenter {
     pub fn new() -> Datacenter { Datacenter { cells: Vec::new(), links: Vec::new() } }
-<<<<<<< HEAD
-    pub fn initialize(&mut self, blueprint: &Blueprint, trace_header: &mut TraceHeader) -> Result<Vec<JoinHandle<()>>, Error> {
-=======
     pub fn initialize(&mut self, blueprint: &Blueprint, trace_header: &mut TraceHeader)
             -> Result<Vec<JoinHandle<()>>, Error> {
->>>>>>> 7f2a403d
         let _f = "initialize";
         let geometry = get_geometry();  // A cheat used for visualization
         let ncells = blueprint.get_ncells();
@@ -85,17 +77,6 @@
             let rite_cell = split.1.first_mut()
                 .ok_or_else(|| -> Error { DatacenterError::Wire { edge: edge.clone(), func_name: _f, comment: "split rite" }.into() })?;
             let rite_cell_id = rite_cell.get_id().clone(); // For Trace
-<<<<<<< HEAD
-                let (rite_port, rite_from_pe) = rite_cell.get_free_ec_port_mut()?;
-                //println!("Datacenter: edge {:?} {} {}", edge, *left_port.get_id(), *rite_port.get_id());
-                let (link_to_left, left_from_link): (LinkToPort, PortFromLink) = channel();
-                let (link_to_rite, rite_from_link): (LinkToPort, PortFromLink) = channel();
-                let (left_to_link, link_from_left): (PortToLink, LinkFromPort) = channel();
-                let (rite_to_link, link_from_rite): (PortToLink, LinkFromPort) = channel();
-                left_port.link_channel(left_to_link, left_from_link, left_from_pe);
-                rite_port.link_channel(rite_to_link, rite_from_link, rite_from_pe);
-                let mut link = Link::new(&left_port.get_id(), &rite_port.get_id())?;
-=======
             let (rite_port, rite_from_pe) = rite_cell.get_free_ec_port_mut()?;
             //println!("Datacenter: edge {:?} {} {}", edge, *left_port.get_id(), *rite_port.get_id());
             let (link_to_left, left_from_link): (LinkToPort, PortFromLink) = channel();
@@ -105,25 +86,16 @@
             left_port.link_channel(left_to_link, left_from_link, left_from_pe);
             rite_port.link_channel(rite_to_link, rite_from_link, rite_from_pe);
             let mut link = Link::new(&left_port.get_id(), &rite_port.get_id())?;
->>>>>>> 7f2a403d
             {
                 let ref trace_params = TraceHeaderParams { module: file!(), line_no: line!(), function: _f, format: "connect_link" };
                 let trace = json!({ "left_cell": left_cell_id, "rite_cell": rite_cell_id, "left_port": left_port.get_port_no(), "rite_port": rite_port.get_port_no(), "link_id": link.get_id() });
                 let _ = dal::add_to_trace(trace_header, TraceType::Trace, trace_params, &trace, _f);
             }
-<<<<<<< HEAD
             let mut handle_pair = link.start_threads(link_to_left, link_from_left, link_to_rite, link_from_rite, trace_header)?;
-            link_handles.append(&mut handle_pair);
-            self.links.push(link); 
-            } 
-            Ok(link_handles)
-=======
-            let mut handle_pair = link.start_threads(link_to_left, link_from_left, link_to_rite, link_from_rite)?;
             link_handles.append(&mut handle_pair);
             self.links.push(link); 
         } 
         Ok(link_handles)
->>>>>>> 7f2a403d
     }
     pub fn get_links(&self) -> &Vec<Link> { &self.links }
     pub fn get_links_mut(&mut self) -> &mut Vec<Link> { &mut self.links }
@@ -133,12 +105,8 @@
     pub fn get_link_ids(&self) -> Vec<&LinkID> {
         self.links.iter().map(|link| link.get_id()).collect::<Vec<_>>()
     }
-<<<<<<< HEAD
-    pub fn connect_to_noc(&mut self, port_to_noc: PortToNoc, port_from_noc: PortFromNoc) -> Result<(), Error> {
-=======
     pub fn connect_to_noc(&mut self, port_to_noc: PortToNoc, port_from_noc: PortFromNoc)
             -> Result<(), Error> {
->>>>>>> 7f2a403d
         let _f = "connect_to_noc";
         let (port, port_from_pe) = self.cells
             .iter_mut()
