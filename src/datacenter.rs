--- conflicted
+++ resolved
@@ -67,27 +67,13 @@
             } else {
                 (*(edge.0), *(edge.1))
             };
-<<<<<<< HEAD
             let split = self.cells.split_at_mut(max(e0,e1));
-            let left_cell = match split.0.get_mut(e0) {
-                Some(c) => c,
-                None => return Err(DatacenterError::Wire { edge: edge.clone(), func_name: f, comment: "split left" }.into())
-            };
+            let left_cell = split.0.get_mut(e0)
+                .ok_or_else(|| -> Error { DatacenterError::Wire { edge: edge.clone(), func_name: f, comment: "split left" }.into() })?;
             let left_cell_id = left_cell.get_id().clone(); // For Trace
             let (left_port,left_from_pe) = left_cell.get_free_ec_port_mut()?;
-            let rite_cell = match split.1.first_mut() {
-                Some(c) => c,
-                None => return Err(DatacenterError::Wire { edge: edge.clone(), func_name: f, comment: "split rite" }.into())
-            };
-=======
-			let split = self.cells.split_at_mut(max(e0,e1));
-			let left_cell = split.0.get_mut(e0)
-                .ok_or_else(|| -> Error { DatacenterError::Wire { edge: edge.clone(), func_name: f, comment: "split left" }.into() })?;
-            let left_cell_id = left_cell.get_id().clone(); // For Trace
-			let (left_port,left_from_pe) = left_cell.get_free_ec_port_mut()?;
             let rite_cell = split.1.first_mut()
                 .ok_or_else(|| -> Error { DatacenterError::Wire { edge: edge.clone(), func_name: f, comment: "split rite" }.into() })?;
->>>>>>> d08f7452
             let rite_cell_id = rite_cell.get_id().clone(); // For Trace
                 let (rite_port, rite_from_pe) = rite_cell.get_free_ec_port_mut()?;
                 //println!("Datacenter: edge {:?} {} {}", edge, *left_port.get_id(), *rite_port.get_id());
