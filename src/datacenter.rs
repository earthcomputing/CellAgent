--- conflicted
+++ resolved
@@ -31,12 +31,8 @@
         self.cells.append(&mut blueprint.get_border_cells()
             .iter()
             .map(|border_cell| -> Result<NalCell, Error> {
-<<<<<<< HEAD
                 let cell_no = border_cell.get_cell_no();
-                {
-=======
                 if TRACE_OPTIONS.all || TRACE_OPTIONS.dc {
->>>>>>> 37315e54
                     let ref trace_params = TraceHeaderParams { module: file!(), line_no: line!(), function: _f, format: "border_cell_start" };
                     let trace = json!({ "cell_number": cell_no, "location":  geometry.2.get(*cell_no)});
                     let _ = dal::add_to_trace(trace_header, TraceType::Trace, trace_params,&trace, _f);
@@ -52,12 +48,8 @@
         self.cells.append(&mut blueprint.get_interior_cells()
             .iter()
             .map(|interior_cell| -> Result<NalCell, Error> {
-<<<<<<< HEAD
                 let cell_no = interior_cell.get_cell_no();
-                {
-=======
                 if TRACE_OPTIONS.all || TRACE_OPTIONS.dc {
->>>>>>> 37315e54
                     let ref trace_params = TraceHeaderParams { module: file!(), line_no: line!(), function: _f, format: "interior_cell_start" };
                     let trace = json!({ "cell_number": cell_no, "location": geometry.2.get(*cell_no as usize) });
                     let _ = dal::add_to_trace(trace_header, TraceType::Trace, trace_params,&trace, _f);
