--- conflicted
+++ resolved
@@ -6,30 +6,29 @@
 
 #[derive(Debug)]
 pub struct Blueprint {
-    interior_cells: Vec<InteriorCell>,
-    border_cells: Vec<BorderCell>,
-    edges: Vec<Edge>,
+	interior_cells: Vec<InteriorCell>,
+	border_cells: Vec<BorderCell>,
+	edges: Vec<Edge>,
 }
 impl Blueprint {
-    pub fn new(ncells: CellNo, ports_per_cell: PortNo, edges: Vec<Edge>,
-               exceptions: HashMap<CellNo, PortNo>, border_cell_map: HashMap<CellNo, Vec<PortNo>>) ->
+	pub fn new(ncells: CellNo, ports_per_cell: PortNo, edges: Vec<Edge>,
+			exceptions: HashMap<CellNo, PortNo>, border_cell_map: HashMap<CellNo, Vec<PortNo>>) ->
              Result<Blueprint, BlueprintError> {
         let _f = "new";
         let num_border = border_cell_map.len();
-        if num_border > *ncells {
+		if num_border > *ncells {
             return Err(BlueprintError::CellCount{ func_name: _f, ncells: *ncells, num_border })
         };
         if num_border < *MIN_BORDER_CELLS {
             return Err(BlueprintError::BorderCellCount { func_name: _f, num_border, num_reqd: *MIN_BORDER_CELLS})
         }
-        let mut interior_cells = Vec::new();
-        let mut border_cells =     Vec::new();
-        for no in 0..*ncells {
-            let cell_no = CellNo(no);
-            let nports = *exceptions
+		let mut interior_cells = Vec::new();
+		let mut border_cells = 	Vec::new();
+		for no in 0..*ncells {
+			let cell_no = CellNo(no);
+			let nports = *exceptions
                 .get(&cell_no)
                 .unwrap_or(&ports_per_cell);
-<<<<<<< HEAD
 			let port_list = (0..*nports as usize).map(|i| PortNo(i as u8)).collect();
 			match border_cell_map.get(&cell_no) {
 				Some(ports) => {
@@ -50,37 +49,15 @@
 	pub fn get_edge_list(&self) -> &Vec<Edge> { &self.edges }
 	pub fn get_border_cells(&self) -> &Vec<BorderCell> { &self.border_cells }
 	pub fn get_interior_cells(&self) -> &Vec<InteriorCell> { &self.interior_cells }
-=======
-            let port_list = (0..*nports as usize).map(|i| PortNo(i as u8)).collect();
-            match border_cell_map.get(&cell_no) {
-                Some(ports) => {
-                    let border: HashSet<PortNo> = HashSet::from_iter(ports.clone());
-                    let all: HashSet<PortNo> = HashSet::from_iter(port_list);
-                    let mut interior = all.difference(&border).cloned().collect::<Vec<_>>();
-                    interior.sort();
-                    border_cells.push(BorderCell { cell_no, interior_ports: interior, border_ports: ports.clone() });
-                },
-                None => interior_cells.push(InteriorCell { cell_no, interior_ports : port_list })
-            }
-        }
-        Ok(Blueprint { interior_cells, border_cells, edges })
-    }
-    pub fn get_ncells(&self) -> CellNo { CellNo(self.get_n_interior_cells() + self.get_n_border_cells()) }
-    pub fn get_n_border_cells(&self) -> usize { self.border_cells.len() }
-    pub fn get_n_interior_cells(&self) -> usize { self.interior_cells.len() }
-    pub fn get_edge_list(&self) -> &Vec<Edge> { &self.edges }
-    pub fn get_border_cells(&self) -> &Vec<BorderCell> { &self.border_cells }
-    pub fn get_interior_cells(&self) -> &Vec<InteriorCell> { &self.interior_cells }
->>>>>>> 34e5ff4f
 }
 impl fmt::Display for Blueprint {
-    fn fmt(&self, f: &mut fmt::Formatter) -> fmt::Result { 
-        let mut s = format!("\nBlueprint");
-        for cell in self.border_cells.iter() { s = s + &format!("{}", cell); }
-        for cell in self.interior_cells.iter() { s = s + &format!("{}", cell); }
-        s = s + &format!("\n  Edges: ");
-        for edge in self.edges.iter() { s = s + &format!("({},{})", *(edge.0), *(edge.1)); }
-        write!(f, "{}", s) }
+	fn fmt(&self, f: &mut fmt::Formatter) -> fmt::Result { 
+		let mut s = format!("\nBlueprint");
+		for cell in self.border_cells.iter() { s = s + &format!("{}", cell); }
+		for cell in self.interior_cells.iter() { s = s + &format!("{}", cell); }
+		s = s + &format!("\n  Edges: ");
+		for edge in self.edges.iter() { s = s + &format!("({},{})", *(edge.0), *(edge.1)); }
+		write!(f, "{}", s) }
 }
 pub trait Cell {
     fn get_cell_no(&self) -> CellNo;
@@ -90,16 +67,10 @@
 }
 #[derive(Debug, Clone)]
 pub struct BorderCell {
-<<<<<<< HEAD
-	cell_no: CellNo,
+	cell_no: CellNo, 
     cell_type: CellType,
 	interior_ports: Vec<PortNo>,
 	border_ports: Vec<PortNo>,
-=======
-    cell_no: CellNo, 
-    interior_ports: Vec<PortNo>,
-    border_ports: Vec<PortNo>,
->>>>>>> 34e5ff4f
 }
 impl Cell for BorderCell {
     fn get_cell_no(&self) -> CellNo { self.cell_no }
@@ -108,28 +79,20 @@
     fn get_interior_ports(&self) -> &Vec<PortNo> { &self.interior_ports }
 }
 impl BorderCell {
-<<<<<<< HEAD
 	pub fn get_border_ports(&self) -> &Vec<PortNo> { &self.border_ports }
-=======
-    pub fn get_cell_no(&self) -> CellNo { self.cell_no }
-    pub fn get_nports(&self) -> PortNo { PortNo((self.border_ports.len() + self.interior_ports.len()) as u8) }
-    //pub fn get_interior_ports(&self) -> &Vec<PortNo> { &self.interior_ports }
-    pub fn get_border_ports(&self) -> &Vec<PortNo> { &self.border_ports }
->>>>>>> 34e5ff4f
 }
 impl fmt::Display for BorderCell {
-    fn fmt(&self, f: &mut fmt::Formatter) -> fmt::Result { 
-        let mut s = format!("\n  Border Cell {}: ", *self.cell_no);
-        s = s + &format!("Border Ports:");
-        for p in self.border_ports.iter().cloned() { s = s + &format!(" {}", *p); }
-        s = s + &format!(", Interior Ports:");
-        for p in self.interior_ports.iter().cloned() { s = s + &format!(" {}", *p); }
-        write!(f, "{}", s)
-    }    
+	fn fmt(&self, f: &mut fmt::Formatter) -> fmt::Result { 
+		let mut s = format!("\n  Border Cell {}: ", *self.cell_no);
+		s = s + &format!("Border Ports:");
+		for p in self.border_ports.iter().cloned() { s = s + &format!(" {}", *p); }
+		s = s + &format!(", Interior Ports:");
+		for p in self.interior_ports.iter().cloned() { s = s + &format!(" {}", *p); }
+		write!(f, "{}", s)
+	}	
 }
 #[derive(Debug, Clone)]
 pub struct InteriorCell {
-<<<<<<< HEAD
 	cell_no: CellNo,
     cell_type: CellType,
 	interior_ports: Vec<PortNo>
@@ -139,23 +102,14 @@
     fn get_cell_type(&self) -> CellType { self.cell_type }
 	fn get_nports(&self) -> PortNo { PortNo(self.interior_ports.len() as u8) }
 	fn get_interior_ports(&self) -> &Vec<PortNo> { &self.interior_ports }
-=======
-    cell_no: CellNo,
-    interior_ports: Vec<PortNo>
-}
-impl InteriorCell {
-    pub fn get_cell_no(&self) -> CellNo { self.cell_no }
-    pub fn get_nports(&self) -> PortNo { PortNo(self.interior_ports.len() as u8) }
-    //pub fn get_interior_ports(&self) -> &Vec<PortNo> { &self.interior_ports }
->>>>>>> 34e5ff4f
 }
 impl fmt::Display for InteriorCell {
-    fn fmt(&self, f: &mut fmt::Formatter) -> fmt::Result { 
-        let mut s = format!("\n  Interior Cell {}: ", *self.cell_no);
-        s = s + &format!("Interior Ports:");
-        for p in self.interior_ports.iter().cloned() { s = s + &format!(" {}", *p); }
-        write!(f, "{}", s)
-    }    
+	fn fmt(&self, f: &mut fmt::Formatter) -> fmt::Result { 
+		let mut s = format!("\n  Interior Cell {}: ", *self.cell_no);
+		s = s + &format!("Interior Ports:");
+		for p in self.interior_ports.iter().cloned() { s = s + &format!(" {}", *p); }
+		write!(f, "{}", s)
+	}	
 }
 // Errors
 #[derive(Debug, Fail)]
