--- conflicted
+++ resolved
@@ -45,11 +45,8 @@
 pub mod routing_table;
 pub mod routing_table_entry;
 pub mod service;
-<<<<<<< HEAD
 pub mod simulated_port;
-=======
 pub mod snake;
->>>>>>> 207d19e3
 pub mod tenant;
 pub mod traph;
 pub mod traph_element;
