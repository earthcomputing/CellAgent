--- conflicted
+++ resolved
@@ -6,16 +6,9 @@
 };
 
 use std::{collections::{HashSet},
-<<<<<<< HEAD
-          fmt,
-          fs::{File, OpenOptions},
+          fs::{OpenOptions},
 	  iter::{FromIterator, repeat},
           process::{Command, Stdio},
-          sync::{Arc}
-=======
-          fs::{OpenOptions},
-	  iter::FromIterator,
->>>>>>> 91564b03
 };
 
 use ec_fabrix::config::{CONFIG, PortQty};
@@ -34,17 +27,12 @@
         .write(true)
         .truncate(true)
 	.open(&CONFIG.output_file_name);
-<<<<<<< HEAD
     let mut rng = thread_rng();
     let cell_name = repeat(())
         .map(|()| rng.sample(Alphanumeric))
         .take(11)
         .collect::<String>();
     let mut wc_cmd_outer;
-=======
-    let cell_name = "Carol"; /* if needed, can read cell name from config file */
-    let wc_cmd_outer;
->>>>>>> 91564b03
     let num_phys_ports_str = {
         let lspci_cmd = Command::new("lspci")
             .stdin(Stdio::null())
@@ -78,21 +66,12 @@
     let border_port_list : Vec<PortNo> = (*num_ecnl_ports+1..*num_phys_ports+1)
         .map(|port_num| PortNo(port_num))
 	.collect();
-<<<<<<< HEAD
     let (mut nal_cell, ca_join_handle) = NalCell::new(&cell_name,
                                                       num_phys_ports,
                                                       &HashSet::from_iter(border_port_list),
                                                       CellConfig::Large,
-                                                      Some(ecnl.clone()),
-=======
-    let (mut nal_cell, ca_join_handle) = NalCell::<PortSeed, ECNL_Port, SimulatedBorderPortFactory, SimulatedBorderPort>::new(
-        cell_name,
-        num_phys_ports,
-        &HashSet::from_iter(border_port_list),
-        CellConfig::Large,
-        PortSeed::new(),
-        None,
->>>>>>> 91564b03
+                                                      PortSeed::new(),
+                                                      None,
     )?;
     ecnl_session.listen_link_and_pe_loops(&mut nal_cell)?;
     match ca_join_handle.join() {
