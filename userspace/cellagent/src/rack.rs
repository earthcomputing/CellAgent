use either::Either;
use multi_mut::HashMapMultiMut;
use std::{fmt, fmt::Write,
          collections::{HashMap, HashSet},
          iter::FromIterator,
          //sync::mpsc::channel,
          thread, thread::{JoinHandle}};
use crossbeam::crossbeam_channel::unbounded as channel;

use crate::blueprint::{Blueprint, Cell, };
use crate::config::{CONFIG, CellQty, LinkQty};
use crate::dal::{add_to_trace, fork_trace_header, get_cell_replay_lines, update_trace_header};
use crate::link::{Link, DuplexLinkPortChannel, LinkFromPorts, LinkToPorts };
use crate::nalcell::{NalCell};
use crate::name::{CellID, LinkID};
use crate::port::{PortSeed, CommonPortLike};
use crate::replay::{process_trace_record, TraceFormat};
use crate::simulated_border_port::{SimulatedBorderPortFactory, SimulatedBorderPort, DuplexPortNocChannel};
use crate::simulated_interior_port::{LinkFromPort, LinkToPort, PortFromLink, PortToLink, SimulatedInteriorPortFactory, SimulatedInteriorPort, DuplexPortLinkChannel};
use crate::utility::{CellNo, CellConfig, PortNo, Edge, S, TraceHeaderParams, TraceType};

#[derive(Clone, Debug)]
pub struct DuplexLinkEndChannel {
    pub link_to_port: LinkToPort,
    pub link_from_port: LinkFromPort,
}

#[derive(Clone, Debug)]
pub struct DuplexLinkEndChannels {
    pub left: DuplexLinkEndChannel,
    pub rite: DuplexLinkEndChannel,
}

#[derive(Debug, Copy, Clone, Hash, Eq, PartialEq, Serialize, Deserialize)]
pub struct CellInteriorConnection {
    pub cell_no: CellNo,
    pub port_no: PortNo,
}
impl fmt::Display for CellInteriorConnection {
    fn fmt(&self, f: &mut fmt::Formatter<'_>) -> fmt::Result {
        write!(f, "(cell: {}, port: {})", *self.cell_no, *self.port_no)
    }
}

#[derive(Debug, Copy, Clone, Hash, Eq, PartialEq, Serialize, Deserialize)]
pub struct EdgeConnection {
    pub left: CellInteriorConnection,
    pub rite: CellInteriorConnection,
}
impl fmt::Display for EdgeConnection {
    fn fmt(&self, f: &mut fmt::Formatter<'_>) -> fmt::Result {
        write!(f, "{}<->{}", self.left, self.rite)
    }
}

#[derive(Clone, Debug, Default)]
pub struct Rack {
    cells: HashMap<CellNo, NalCell::<SimulatedInteriorPortFactory, SimulatedInteriorPort, SimulatedBorderPortFactory, SimulatedBorderPort>>,
    links: HashMap<EdgeConnection, Link>,
}
impl Rack {
    pub fn new() -> Rack { Default::default() }
    pub fn initialize(&mut self, blueprint: &Blueprint, duplex_port_noc_channel_cell_port_map: HashMap::<CellNo, HashMap::<PortNo, DuplexPortNocChannel>>) -> Result<Vec<JoinHandle<()>>, Error> {
        let _f = "initialize";
        let num_cells = blueprint.get_ncells();
        let edge_list = blueprint.get_edge_list();
        let mut edge_connection_list = Vec::<EdgeConnection>::new();
        if *num_cells < 1  { return Err(RackError::Cells{ num_cells, func_name: _f }.into()); }
        if edge_list.len() < *num_cells - 1 { return Err(RackError::Edges { nlinks: LinkQty(edge_list.len()), func_name: _f }.into() ); }
        let mut link_handles = Vec::new();
        let mut duplex_port_link_channel_cell_port_map = HashMap::<CellNo, HashMap::<PortNo, DuplexPortLinkChannel>>::new();
        let mut duplex_link_port_channel_cell_port_map = HashMap::<CellNo, HashMap::<PortNo, DuplexLinkPortChannel>>::new();
        let mut dest_cell_port_map = HashMap::<CellNo, HashMap::<PortNo, CellNo>>::new(); // This isn't needed yet, but may be
        let mut duplex_link_end_channel_map = HashMap::<CellInteriorConnection, DuplexLinkEndChannel>::new();
        for edge in edge_list {
            let mut connect_port  = |cell_no, dest_cell_no, side_name| {
                for interior_port_no in match blueprint.get_cell(cell_no).context(RackError::Chain { func_name: _f, comment: S("lookup cell")}) {
                    Ok(cell) => match cell {
                        Either::Left(interior_cell) => Ok(interior_cell.get_interior_ports()),
                        Either::Right(border_cell) => Ok(border_cell.get_interior_ports()),
                    },
<<<<<<< HEAD
                    Err(_) => Err(RackError::Chain { func_name: _f, comment: S("lookup cell")}),
=======
                    Err(_e) => Err(RackError::Chain { func_name: _f, comment: S("lookup cell")}),
>>>>>>> a972540d
                }? {
                    if !(**interior_port_no == 0) && (!duplex_port_link_channel_cell_port_map.contains_key(&cell_no) || !duplex_port_link_channel_cell_port_map[&cell_no].contains_key(&interior_port_no)) {
                        let (link_to_port, port_from_link): (LinkToPort, PortFromLink) = channel();
                        let (port_to_link, link_from_port): (PortToLink, LinkFromPort) = channel();
                        if duplex_port_link_channel_cell_port_map.contains_key(&cell_no) {
                            duplex_port_link_channel_cell_port_map.get_mut(&cell_no).unwrap().insert(
                                *interior_port_no,
                                DuplexPortLinkChannel {
                                    port_from_link: port_from_link.clone(),
                                    port_to_link: port_to_link.clone(),
                                },
                            );
                            duplex_link_port_channel_cell_port_map.get_mut(&cell_no).unwrap().insert(
                                *interior_port_no,
                                DuplexLinkPortChannel {
                                    link_from_port: link_from_port.clone(),
                                    link_to_port: link_to_port.clone(),
                                },
                            );
                            dest_cell_port_map.get_mut(&cell_no).unwrap().insert(
                                *interior_port_no,
                                dest_cell_no,
                            );
                        } else {
                            let mut duplex_port_link_channel_port_map = HashMap::<PortNo, DuplexPortLinkChannel>::new();
                            duplex_port_link_channel_port_map.insert(
                                *interior_port_no,
                                DuplexPortLinkChannel {
                                    port_from_link: port_from_link.clone(),
                                    port_to_link: port_to_link.clone(),
                                },
                            );
                            duplex_port_link_channel_cell_port_map.insert(
                                cell_no,
                                duplex_port_link_channel_port_map,
                            );
                            let mut duplex_link_port_channel_port_map = HashMap::<PortNo, DuplexLinkPortChannel>::new();
                            duplex_link_port_channel_port_map.insert(
                                *interior_port_no,
                                DuplexLinkPortChannel {
                                    link_from_port: link_from_port.clone(),
                                    link_to_port: link_to_port.clone(),
                                },
                            );
                            duplex_link_port_channel_cell_port_map.insert(
                                cell_no,
                                duplex_link_port_channel_port_map,
                            );
                            let mut dest_port_map = HashMap::<PortNo, CellNo>::new();
                            dest_port_map.insert(
                                *interior_port_no,
                                dest_cell_no,
                            );
                            dest_cell_port_map.insert(
                                cell_no,
                                dest_port_map,
                            );
                        }
                        return Ok(interior_port_no);
                    }
                }
                return Err(RackError::NoPortAvailable { edge: *edge, side_name: side_name, func_name: _f, comment: "no port available for edge", });
            };
            let left_port_no = connect_port(edge.0, edge.1, "left")?;
            let rite_port_no = connect_port(edge.1, edge.0, "rite")?;
            let edge_connection: EdgeConnection = EdgeConnection {
                left: CellInteriorConnection {
                    cell_no: edge.0,
                    port_no: *left_port_no,
                },
                rite: CellInteriorConnection {
                    cell_no: edge.1,
                    port_no: *rite_port_no,
                },
            };
            edge_connection_list.push(edge_connection);
            let left_duplex_link_port_channel_port_map = &duplex_link_port_channel_cell_port_map[&edge.0];
            let left_duplex_link_port_channel = &left_duplex_link_port_channel_port_map[&left_port_no];
            duplex_link_end_channel_map.insert(
                edge_connection.left,
                DuplexLinkEndChannel {
                    link_to_port: left_duplex_link_port_channel.link_to_port.clone(),
                    link_from_port: left_duplex_link_port_channel.link_from_port.clone(),
                },
            );
            let rite_duplex_link_port_channel_port_map = &duplex_link_port_channel_cell_port_map[&edge.1];
            let rite_duplex_link_port_channel = &rite_duplex_link_port_channel_port_map[&rite_port_no];
            duplex_link_end_channel_map.insert(
                edge_connection.rite,
                DuplexLinkEndChannel {
                    link_to_port: rite_duplex_link_port_channel.link_to_port.clone(),
                    link_from_port: rite_duplex_link_port_channel.link_from_port.clone(),
                },
            );
        }
        let mut cell_no_map = HashMap::<String, CellNo>::new();
        for border_cell in blueprint.get_border_cells() {
            cell_no_map.insert(border_cell.get_name(), border_cell.get_cell_no());
        }
        for interior_cell in blueprint.get_interior_cells() {
            cell_no_map.insert(interior_cell.get_name(), interior_cell.get_cell_no());
        }
        let simulated_border_port_factory: SimulatedBorderPortFactory = SimulatedBorderPortFactory::new(
            PortSeed::new(),
            cell_no_map.clone(),
            blueprint.clone(),
            duplex_port_noc_channel_cell_port_map.clone(),
        );
        let simulated_interior_port_factory: SimulatedInteriorPortFactory = SimulatedInteriorPortFactory::new(
            PortSeed::new(),
            cell_no_map.clone(),
            blueprint.clone(),
            duplex_port_link_channel_cell_port_map.clone(),
        );
        for border_cell in blueprint.get_border_cells() {
            let cell_no = border_cell.get_cell_no();
            let border_ports = border_cell.get_border_ports();
            let (nal_cell, _join_handle) = match NalCell::<SimulatedInteriorPortFactory, SimulatedInteriorPort, SimulatedBorderPortFactory, SimulatedBorderPort>::new(
                &border_cell.get_name(),
                border_cell.get_num_phys_ports(),
                &HashSet::from_iter(border_ports.clone()),
                CellConfig::Large,
                simulated_interior_port_factory.clone(),
                Some(simulated_border_port_factory.clone()),
            ) {
                Ok(t) => t,
                Err(e) => {
                    println!("Rack: {} error from nalcell {}", _f, e);
                    return Err(RackError::Chain { func_name: _f, comment: S("Border cell") }.into() );
                }
            };
            {
                if CONFIG.trace_options.all || CONFIG.trace_options.dc || CONFIG.trace_options.visualize { // Needed for visualization
                    let trace_params = &TraceHeaderParams { module: file!(), line_no: line!(), function: _f, format: "border_cell_start" };
                    let cell_id = nal_cell.get_id();
                    let trace = json!({ "cell_id": cell_id, "cell_number": cell_no,
                                         "border_ports": border_ports, "location":  CONFIG.geometry.get(*cell_no)});
                    add_to_trace(TraceType::Trace, trace_params, &trace, _f);
                }
            }
            self.cells.insert(cell_no, nal_cell);
        }
        for interior_cell in blueprint.get_interior_cells() {
            let cell_no = interior_cell.get_cell_no();
            let (nal_cell, _join_handle) = match NalCell::<SimulatedInteriorPortFactory, SimulatedInteriorPort, SimulatedBorderPortFactory, SimulatedBorderPort>::new(
                &interior_cell.get_name(),
                interior_cell.get_num_phys_ports(),
                &HashSet::new(),
                CellConfig::Large,
                simulated_interior_port_factory.clone(),
                None,
            )
            {
                Ok(t) => t,
                Err(e) => {
                    println!("Rack: {} error from nalcell {}", _f, e);
                    return Err(RackError::Chain { func_name: _f, comment: S("Interior cell") }.into());
                }
            };
            {
                if CONFIG.trace_options.all || CONFIG.trace_options.dc || CONFIG.trace_options.visualize { // Needed for visualization
                    let trace_params = &TraceHeaderParams { module: file!(), line_no: line!(), function: _f, format: "interior_cell_start" };
                    let cell_id = nal_cell.get_id();
                    let trace = json!({ "cell_id": cell_id, "cell_number": cell_no, "location": CONFIG.geometry.get(*cell_no as usize) });
                    add_to_trace(TraceType::Trace, trace_params, &trace, _f);
                }
            }
            self.cells.insert(cell_no, nal_cell);
        }
        println!("Created all simulated cells\n\nConnections");
        for edge_connection in edge_connection_list {
            let (left_cell, rite_cell) = self.cells
                .get_pair_mut(&edge_connection.left.cell_no, &edge_connection.rite.cell_no)
                .unwrap();
            let left_cell_id: CellID = left_cell.get_id(); // For Trace
            let left_port_no = &edge_connection.left.port_no;
            let left_port = left_cell.listen_link_and_pe(&left_port_no)?;
            let rite_port_no = &edge_connection.rite.port_no;
            let rite_cell_id: CellID = rite_cell.get_id(); // For Trace
            let rite_port = rite_cell.listen_link_and_pe(&rite_port_no)?;
            let link = Link::new(
                left_port.get_id(),
                rite_port.get_id(),
                LinkToPorts {
                    left: duplex_link_end_channel_map[&edge_connection.left].link_to_port.clone(),
                    rite: duplex_link_end_channel_map[&edge_connection.rite].link_to_port.clone(),
                }
            )?;
            println!("{}", edge_connection);
            {
                if CONFIG.trace_options.all || CONFIG.trace_options.dc {
                    let trace_params = &TraceHeaderParams { module: file!(), line_no: line!(), function: _f, format: "connect_link" };
                    let trace = json!({ "left_cell": left_cell_id, "rite_cell": rite_cell_id, "left_port": left_port_no, "rite_port": rite_port_no, "link_id": link.get_id() });
                    add_to_trace(TraceType::Trace, trace_params, &trace, _f);
                }
            }
            let mut link_clone = link.clone();
            let child_trace_header = fork_trace_header();
            let thread_name = format!("Link {} thread", link.get_id());
            let link_from_left = duplex_link_end_channel_map[&edge_connection.left].link_from_port.clone();
            let link_from_rite = duplex_link_end_channel_map[&edge_connection.rite].link_from_port.clone();
            let join_handle = thread::Builder::new().name(thread_name).spawn( move || {
                update_trace_header(child_trace_header);
                let _ = link_clone.listen(LinkFromPorts {
                    left: link_from_left,
                    rite: link_from_rite,
                });
            })?;
            //let mut handle_pair = link.start_threads(link_to_left, link_from_left, link_to_rite, link_from_rite)?;
            link_handles.append(&mut vec![join_handle]);
            self.links.insert(edge_connection, link);
        }
        println!("\nRack {}: Assigned ports; created and listening on simulated links", _f);
        Ok(link_handles)
    }
    pub fn construct(blueprint: &Blueprint, duplex_port_noc_channel_cell_port_map: HashMap::<CellNo, HashMap::<PortNo, DuplexPortNocChannel>>) -> Result<(Rack, Vec<JoinHandle<()>>), Error> {
        let _f = "construct";
        let mut rack = Rack::new();
        let join_handles = rack.initialize(blueprint, duplex_port_noc_channel_cell_port_map).context(RackError::Chain { func_name: _f, comment: S("initialize")})?;
        Ok((rack, join_handles))
    }
    pub fn get_cells(&self) -> &HashMap<CellNo, NalCell::<SimulatedInteriorPortFactory, SimulatedInteriorPort, SimulatedBorderPortFactory, SimulatedBorderPort>> { &self.cells }
    pub fn get_links_mut(&mut self) -> &mut HashMap<EdgeConnection, Link> { &mut self.links }
    pub fn get_links(&self) -> &HashMap<EdgeConnection, Link> { &self.links }
    pub fn get_cell_ids(&self) -> HashMap<CellNo, CellID> {
        self.cells.iter().map(|cell_no_and_cell| (*cell_no_and_cell.0, cell_no_and_cell.1.get_id())).collect::<HashMap<CellNo, _>>()
    }
    pub fn get_link_ids(&self) -> HashMap<EdgeConnection, LinkID> {
        self.links.iter().map(|edge_connection_and_link| (*edge_connection_and_link.0, edge_connection_and_link.1.get_id())).collect::<HashMap<EdgeConnection,  _>>()
    }
    pub fn select_noc_border_cell(&mut self) -> Result<(CellNo, NalCell::<SimulatedInteriorPortFactory, SimulatedInteriorPort, SimulatedBorderPortFactory, SimulatedBorderPort>), Error> {
        let _f = "select_noc_border_cell";
        return if CONFIG.replay {
            let mut trace_lines = get_cell_replay_lines("Rack").context(RackError::Chain { func_name: _f, comment: S("Rack") })?;
            let record = trace_lines.next().transpose()?.expect(&format!("First record for rack must be there"));
            let trace_format = process_trace_record(record)?;
            match trace_format {
                TraceFormat::BorderCell(cell_no,) => {
                    let cell = self.cells.get_mut(&cell_no)
                        .ok_or::<Error>(RackError::Boundary { func_name: _f }.into())?;
                    Ok((cell_no, (*cell).clone()))
                },
                _ => {
                    unimplemented!()
                }
            }
        } else {
            self.cells
                .iter()
                .find(|(_, nalcell)| nalcell.is_border())
                .map(|(cell_no, cell)| (*cell_no, (*cell).clone()))
                .ok_or::<Error>(RackError::Boundary { func_name: _f }.into())
        }
    }
}
impl fmt::Display for Rack {
    fn fmt(&self, f: &mut fmt::Formatter<'_>) -> fmt::Result {
        let mut s = format!("\nLinks\n");
        for (_edge_connection, link) in &self.links {
            write!(s, "  {}\n", link)?;
        }
        s = s + "\nCells";
        for i in 0..self.cells.len() {
            if i < 30 { write!(s, "\n{}\n", self.cells[&CellNo(i)])?; }
        }
        write!(f, "{}", s)
    }
}
// Errors
use failure::{Error, ResultExt};
#[derive(Debug, Fail)]
pub enum RackError {
    #[fail(display = "RackError::Chain {} {}", func_name, comment)]
    Chain { func_name: &'static str, comment: String },
    #[fail(display = "RackError::Boundary {}: No boundary cells found", func_name)]
    Boundary { func_name: &'static str },
    #[fail(display = "RackError::Cells {}: The number of cells {:?} must be at least 1", func_name, num_cells)]
    Cells { num_cells: CellQty, func_name: &'static str },
    #[fail(display = "RackError::Edges {}: {:?} is not enough links to connect all cells", func_name, nlinks)]
    Edges { nlinks: LinkQty, func_name: &'static str },
    #[fail(display = "RackError::Wire {}: {:?} is not a valid edge at {}", func_name, edge, comment)]
    Wire { edge: Edge, func_name: &'static str, comment: &'static str },
    #[fail(display = "RackError::NoPortAvailable {}: {:?} No port available for {} side of edge at {}", func_name, side_name, edge, comment)]
    NoPortAvailable { edge: Edge, side_name: &'static str, func_name: &'static str, comment: &'static str },
}<|MERGE_RESOLUTION|>--- conflicted
+++ resolved
@@ -79,11 +79,7 @@
                         Either::Left(interior_cell) => Ok(interior_cell.get_interior_ports()),
                         Either::Right(border_cell) => Ok(border_cell.get_interior_ports()),
                     },
-<<<<<<< HEAD
                     Err(_) => Err(RackError::Chain { func_name: _f, comment: S("lookup cell")}),
-=======
-                    Err(_e) => Err(RackError::Chain { func_name: _f, comment: S("lookup cell")}),
->>>>>>> a972540d
                 }? {
                     if !(**interior_port_no == 0) && (!duplex_port_link_channel_cell_port_map.contains_key(&cell_no) || !duplex_port_link_channel_cell_port_map[&cell_no].contains_key(&interior_port_no)) {
                         let (link_to_port, port_from_link): (LinkToPort, PortFromLink) = channel();
