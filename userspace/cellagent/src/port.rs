--- conflicted
+++ resolved
@@ -8,23 +8,13 @@
 use crate::app_message_formats::{PortToNoc, PortFromNoc, PortToCa, PortToCaMsg, PortFromCa};
 use crate::config::CONFIG;
 use crate::dal::{add_to_trace, fork_trace_header, update_trace_header};
-<<<<<<< HEAD
 use crate::simulated_port::{SimulatedPort};
 use crate::ec_message_formats::{PortToPe, PortFromPe};
-use crate::ecnl::{ECNL_Session};
-=======
-use crate::ec_message_formats::{PortToLink, PortFromLink, PortToPe, PortFromPe, LinkToPortPacket,
-                                PortToPePacket};
-#[cfg(feature = "cell")]
->>>>>>> 207d19e3
-use crate::ecnl_port::{ECNL_Port};
 use crate::name::{Name, PortID, CellID};
 #[cfg(feature = "cell")]
 use crate::packet::{Packet, UniqueMsgId};
 use crate::utility::{ByteArray, PortNo, PortNumber, S, TraceHeader, TraceHeaderParams, TraceType,
                      write_err};
-use crate::uuid_ec::AitState;
-
 
 // TODO: There is no distinction between a broken link and a disconnected one.  We may want to revisit.
 #[derive(Debug, Copy, Clone, Serialize, Deserialize)]
@@ -177,19 +167,11 @@
         let mut port = self.clone();
         let child_trace_header = fork_trace_header();
         let thread_name = format!("Port {} listen_link", self.get_id().get_name());
-<<<<<<< HEAD
         #[cfg(any(feature = "noc", feature = "simulator"))]
         let simulated_port_clone_or_ecnl_port = {
             let simulated_port = simulated_port_or_ecnl_port.clone().left().expect("ecnl in simulator");
             let simulated_port_clone = simulated_port.clone();
             Either::Left(simulated_port_clone)
-=======
-        #[cfg(not(feature = "cell"))]
-        let port_link_channel_clone_or_ecnl_port: Either<(PortToLink, PortFromLink), Arc<ECNL_Port>> = {
-            let (port_to_link, port_from_link) = port_link_channel_or_ecnl_port.clone().left().expect("ecnl in simulator");
-            let port_to_link_clone = port_to_link.clone();
-            Either::Left((port_to_link_clone, port_from_link))
->>>>>>> 207d19e3
         };
         #[cfg(feature = "cell")]
         let simulated_port_clone_or_ecnl_port = {
@@ -205,31 +187,13 @@
         let thread_name = format!("Port {} listen_pe", self.get_id().get_name());
         thread::Builder::new().name(thread_name).spawn( move || {
             update_trace_header(child_trace_header);
-<<<<<<< HEAD
             let _ = port.listen_pe_loop(&simulated_port_or_ecnl_port, &port_from_pe).map_err(|e| write_err("port", &e));
-=======
-            #[cfg(not(feature = "cell"))]
-            let port_to_link_or_ecnl_port: Either<PortToLink, Arc<ECNL_Port>> = {
-                let (port_to_link, _port_from_link) = port_link_channel_or_ecnl_port.clone().left().expect("ecnl in simulator");
-                Either::Left(port_to_link)
-            };
-            #[cfg(feature = "cell")]
-            let port_to_link_or_ecnl_port: Either<PortToLink, Arc<ECNL_Port>> = {
-                Either::Right(port_link_channel_or_ecnl_port.clone().right().unwrap())
-            };
-            let _ = port.listen_pe_loop(&port_to_link_or_ecnl_port, &port_from_pe).map_err(|e| write_err("port", &e));
->>>>>>> 207d19e3
             if CONFIG.continue_on_error { }
         }).expect("thread failed");
     }
 
-<<<<<<< HEAD
     // WORKER (PortFromLink)
     fn listen_link_loop(&mut self, simulated_port_or_ecnl_port: Either<SimulatedPort, Arc<ECNL_Port>>) -> Result<(), Error> {
-=======
-    // WORKER (PortFromLink) 
-    fn listen_link_loop(&mut self, port_link_channel_or_ecnl_port: Either<(PortToLink, PortFromLink), Arc<ECNL_Port>>) -> Result<(), Error> {
->>>>>>> 207d19e3
         let _f = "listen_link_loop";
         {
             if CONFIG.trace_options.all || CONFIG.trace_options.port {
@@ -239,115 +203,12 @@
             }
         }
         let port_to_pe = self.port_to_pe_or_ca.clone().left().expect("Port: Sender to Pe must be set");
-<<<<<<< HEAD
         #[cfg(any(feature = "noc", feature = "simulator"))] {
             return simulated_port_or_ecnl_port.clone().left().expect("ecnl in simulator").listen(self, port_to_pe);
         }
         #[cfg(feature = "cell")] {
             return simulated_port_or_ecnl_port.clone().right().expect("port_link_channel in cell").listen(self, port_to_pe);
 	}
-=======
-        let mut msg: LinkToPortPacket;
-        #[cfg(not(feature = "cell"))] 
-        { 
-            loop {
-                let (port_to_link, port_from_link) = port_link_channel_or_ecnl_port.clone().left().expect("ecnl in simulator");
-                msg = port_from_link.recv().context(PortError::Chain { func_name: _f, comment: S(self.id.get_name()) + " recv from link"})?;
-		        {
-                    if CONFIG.trace_options.all || CONFIG.trace_options.port {
-                        match &msg {
-                            LinkToPortPacket::Packet(packet) => {
-                                let trace_params = &TraceHeaderParams { module: file!(), line_no: line!(), function: _f, format: "port_from_link_packet" };
-                                let trace = json!({ "cell_id": self.cell_id, "id": self.get_id().get_name(), "packet":packet.to_string()? });
-                                let _ = add_to_trace(TraceType::Trace, trace_params, &trace, _f);
-                            },
-                            LinkToPortPacket::Status(status) => {
-                                let trace_params = &TraceHeaderParams { module: file!(), line_no: line!(), function: _f, format: "port_from_link_status" };
-                                let trace = json!({ "cell_id": self.cell_id, "id": self.get_id().get_name(), "status": status, "msg": msg});
-                                let _ = add_to_trace(TraceType::Trace, trace_params, &trace, _f);
-                            },
-			            }
-                    }
-                }
-		        match msg {
-                    LinkToPortPacket::Status(status) => {
-			            match status {
-                            PortStatus::Connected => self.set_connected(),
-                            PortStatus::Disconnected => self.set_disconnected()
-			            };
-			            {
-                            if CONFIG.trace_options.all || CONFIG.trace_options.port {
-				                let trace_params = &TraceHeaderParams { module: file!(), line_no: line!(), function: _f, format: "port_to_pe_status" };
-				                let trace = json!({ "cell_id": self.cell_id, "id": self.get_id().get_name(), "status": status });
-				                let _ = add_to_trace(TraceType::Trace, trace_params, &trace, _f);
-                            }
-			            }
-			            port_to_pe.send(PortToPePacket::Status((self.port_number.get_port_no(), self.is_border, status))).context(PortError::Chain { func_name: _f, comment: S(self.id.get_name()) + " send status to pe"})?;
-                    }
-                    LinkToPortPacket::Packet(mut packet) => {
-			            let ait_state = packet.get_ait_state();
-			            match ait_state {
-                            AitState::AitD |
-                            AitState::Ait => return Err(PortError::Ait { func_name: _f, ait_state }.into()),
-
-                            AitState::Tick => (), // TODO: Send AitD to packet engine
-                            AitState::Entl | 
-                            AitState::SnakeD |
-                            AitState::Normal => {
-                                {
-                                    if CONFIG.trace_options.all || CONFIG.trace_options.port {
-                                        let trace_params = &TraceHeaderParams { module: file!(), line_no: line!(), function: _f, format: "port_to_pe_packet" };
-                                        let trace = json!({ "cell_id": self.cell_id, "id": self.get_id().get_name(), "packet":packet.to_string()? });
-                                        let _ = add_to_trace(TraceType::Trace, trace_params, &trace, _f);
-                                    }
-                                }
-                                port_to_pe.send(PortToPePacket::Packet((self.port_number.get_port_no(), packet)))?;
-                            },
-                            AitState::Teck |
-                            AitState::Tack => {
-                                packet.next_ait_state()?;
-                                {
-                                    if CONFIG.trace_options.all | CONFIG.trace_options.port {
-                                        let ait_state = packet.get_ait_state();
-                                        let trace_params = &TraceHeaderParams { module: file!(), line_no: line!(), function: _f, format: "port_to_link" };
-                                        let trace = json!({ "cell_id": self.cell_id, "id": self.get_id().get_name(), "ait_state": ait_state, "packet":packet.to_string()? });
-                                        let _ = add_to_trace(TraceType::Trace, trace_params, &trace, _f);
-                                    }
-                                }
-                                port_to_link.send(packet)?;
-                            }
-                            AitState::Tock => {
-                                packet.next_ait_state()?;
-                                {
-                                    if CONFIG.trace_options.all | CONFIG.trace_options.port {
-                                        let ait_state = packet.get_ait_state();
-                                        let trace_params = &TraceHeaderParams { module: file!(), line_no: line!(), function: _f, format: "port_to_link" };
-                                        let trace = json!({ "cell_id": self.cell_id, "id": self.get_id().get_name(), "ait_state": ait_state, "packet":packet.to_string()? });
-                                        let _ = add_to_trace(TraceType::Trace, trace_params, &trace, _f);
-                                    }
-                                }
-                                port_to_link.send(packet.clone())?;
-                                packet.make_ait_send();
-                                {
-                                    if CONFIG.trace_options.all || CONFIG.trace_options.port {
-                                        let trace_params = &TraceHeaderParams { module: file!(), line_no: line!(), function: _f, format: "port_to_pe_packet" };
-                                        let trace = json!({ "cell_id": self.cell_id, "id": self.get_id().get_name(), "packet":packet.to_string()? });
-                                        let _ = add_to_trace(TraceType::Trace, trace_params, &trace, _f);
-                                    }
-                                }
-                                port_to_pe.send(PortToPePacket::Packet((self.port_number.get_port_no(), packet)))?;
-                            },
-			            }
-                    }
-		        }
-            }
-        }
-        #[cfg(feature = "cell")]
-        {
-            let ecnl_port = port_link_channel_or_ecnl_port.clone().right().expect("port_link_channel in cell");
-	        return ecnl_port.listen(self, port_to_pe);
-	    }
->>>>>>> 207d19e3
         #[cfg(feature = "noc")]
         return Ok(()) // For now, needs to be fleshed out!
     }
@@ -379,35 +240,12 @@
                     let _ = add_to_trace(TraceType::Trace, trace_params, &trace, _f);
                 }
             }
-<<<<<<< HEAD
             #[cfg(any(feature = "noc", feature = "simulator"))]
 		simulated_port_or_ecnl_port.clone().left().expect("ecnl port in simulator").send(packet)?;
             #[cfg(feature = "cell")]
             {
                 simulated_port_or_ecnl_port.clone().right().expect("simulated port in cell").send(&packet)?;
             }
-=======
-            #[cfg(not(feature = "cell"))]
-            {
-		        match ait_state {
-	                AitState::AitD |
-                    AitState::Tick |
-		            AitState::Tock |
-		            AitState::Tack |
-		            AitState::Teck => return Err(PortError::Ait { func_name: _f, ait_state }.into()), // Not allowed here
-                
-		            AitState::Ait => {
-                        packet.next_ait_state()?;
-            	    },
-                    AitState::Entl | // Only needed for simulator, should be handled by port
-                    AitState::SnakeD |
-                    AitState::Normal => ()
-                }
-		        port_to_link_or_ecnl_port.clone().left().expect("ecnl port in simulator").send(packet)?;
-            }
-            #[cfg(feature = "cell")]
-            port_to_link_or_ecnl_port.clone().right().expect("simulated port in cell").send(&packet)?;
->>>>>>> 207d19e3
         }
     }
     fn send_to_noc(&self, port_to_noc: &PortToNoc, bytes: ByteArray) -> Result<(), Error> {
