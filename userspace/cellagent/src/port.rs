use std::{fmt,
          thread,
          thread::JoinHandle,
          sync::{atomic::AtomicBool, Arc, atomic::Ordering::SeqCst}};

use either::{Either, Left, Right};

use crate::app_message_formats::{PortToNoc, PortFromNoc, PortToCa, PortToCaMsg, PortFromCa};
use crate::config::{CONFIG, PacketNo};
use crate::dal::{add_to_trace, fork_trace_header, update_trace_header};
use crate::ec_message_formats::{PortToLink, PortFromLink, PortToPe, PortFromPe, LinkToPortPacket,
                                PortToPePacket};
use crate::ecnl::{ECNL_Session};
use crate::ecnl_port::{ECNL_Port};
use crate::name::{Name, PortID, CellID};
#[cfg(feature = "cell")]
use crate::packet::{Packet, UniqueMsgId};
use crate::utility::{ByteArray, PortNo, PortNumber, S, TraceHeader, TraceHeaderParams, TraceType,
                     write_err};
use crate::uuid_ec::{Uuid, AitState};

// TODO: There is no distinction between a broken link and a disconnected one.  We may want to revisit.
#[derive(Debug, Copy, Clone, Serialize, Deserialize)]
pub enum PortStatus {
    Connected,
    Disconnected,
}
impl fmt::Display for PortStatus {
    fn fmt(&self, f: &mut fmt::Formatter<'_>) -> fmt::Result {
        match self {
            PortStatus::Connected    => write!(f, "Connected"),
            PortStatus::Disconnected => write!(f, "Disconnected")
        }
    }
}

#[derive(Debug, Clone)]
pub struct Port {
    cell_id: CellID, // Used in trace records
    id: PortID,
    port_number: PortNumber,
    is_border: bool,
    is_connected: Arc<AtomicBool>,
    port_to_pe_or_ca: Either<PortToPe, PortToCa>,
}
impl Port {
    pub fn new(cell_id: CellID, port_number: PortNumber, is_border: bool, is_connected: bool,
               port_to_pe_or_ca: Either<PortToPe, PortToCa>) -> Result<Port, Error> {
        let port_id = PortID::new(cell_id, port_number).context(PortError::Chain { func_name: "new", comment: S(cell_id.get_name()) + &S(*port_number.get_port_no())})?;
        Ok(Port{ cell_id, id: port_id, port_number, is_border,
            is_connected: Arc::new(AtomicBool::new(is_connected)),
            port_to_pe_or_ca
        })
    }
    pub fn get_id(&self) -> PortID { self.id }
    pub fn get_port_no(&self) -> PortNo { self.port_number.get_port_no() }
//  pub fn get_port_number(&self) -> PortNumber { self.port_number }
//  pub fn get_is_connected(&self) -> Arc<AtomicBool> { self.is_connected.clone() }
    pub fn is_connected(&self) -> bool { self.is_connected.load(SeqCst) }
    pub fn set_connected(&mut self) { self.is_connected.store(true, SeqCst); }
    pub fn set_disconnected(&mut self) { self.is_connected.store(false, SeqCst); }
    pub fn is_border(&self) -> bool { self.is_border }
    pub fn noc_channel(&self, port_to_noc: PortToNoc, port_from_noc: PortFromNoc,
            port_from_ca: PortFromCa) -> Result<JoinHandle<()>, Error> {
        let _f = "noc_channel";
        let status = PortToCaMsg::Status(self.get_port_no(), PortStatus::Connected);
        {
            if CONFIG.trace_options.all || CONFIG.trace_options.port {
                let trace_params = &TraceHeaderParams { module: file!(), line_no: line!(), function: _f, format: "port_to_pe_status" };
                let trace = json!({ "cell_id": self.cell_id, "id": self.get_id().get_name(), "status": PortStatus::Connected });
                let _ = add_to_trace(TraceType::Trace, trace_params, &trace, _f);
            }
        }
        let port_to_ca = self.port_to_pe_or_ca.clone().right().expect("Port to Ca sender must be set");
        port_to_ca.send(status).context(PortError::Chain { func_name: "noc_channel", comment: S(self.id.get_name()) + " send to pe"})?;
        self.listen_noc(port_from_noc)?;
        let join_handle = self.listen_ca(port_to_noc, port_from_ca)?;
        Ok(join_handle)
    }

    // SPAWN THREAD (listen_noc_for_pe_loop)
    fn listen_noc(&self, port_from_noc: PortFromNoc) -> Result<(), Error> {
        let _f = "listen_noc";
        let port = self.clone();
        let child_trace_header = fork_trace_header();
        let thread_name = format!("Port {} {}", self.get_id().get_name(), _f);
        thread::Builder::new().name(thread_name).spawn( move || {
            update_trace_header(child_trace_header);
            let _ = port.listen_noc_loop(&port_from_noc).map_err(|e| write_err("port", &e));
            if CONFIG.continue_on_error { let _ = port.listen_noc(port_from_noc); }
        })?;
        Ok(())
    }

    // WORKER (PortFromNoc)
    fn listen_noc_loop(&self, port_from_noc: &PortFromNoc) -> Result<(), Error> {
        let _f = "listen_noc_loop";
        {
            if CONFIG.trace_options.all || CONFIG.trace_options.port {
                let trace_params = &TraceHeaderParams { module: file!(), line_no: line!(), function: _f, format: "worker" };
                let trace = json!({ "cell_id": self.cell_id, "id": self.get_id().get_name(), "thread_name": thread::current().name(), "thread_id": TraceHeader::parse(thread::current().id()) });
                let _ = add_to_trace(TraceType::Trace, trace_params, &trace, _f);
            }
        }
        loop {
            let msg = port_from_noc.recv()?;
            {
                if CONFIG.trace_options.all || CONFIG.trace_options.port {
                    let trace_params = &TraceHeaderParams { module: file!(), line_no: line!(), function: _f, format: "port_from_noc_app" };
                    let trace = json!({ "cell_id": self.cell_id,"id": self.get_id().get_name(), "msg": msg });
                    let _ = add_to_trace(TraceType::Trace, trace_params, &trace, _f);
                }
            }
            {
                if CONFIG.trace_options.all || CONFIG.trace_options.port {
                    let trace_params = &TraceHeaderParams { module: file!(), line_no: line!(), function: _f, format: "port_to_pe_app" };
                    let trace = json!({ "cell_id": self.cell_id, "id": self.get_id().get_name(), "msg": msg });
                    let _ = add_to_trace(TraceType::Trace, trace_params, &trace, _f);
                }
            }
            let port_to_ca = self.port_to_pe_or_ca.clone().right().expect("Port to Ca sender must be set");
            port_to_ca.send(PortToCaMsg::AppMsg(self.port_number.get_port_no(), msg)).context(PortError::Chain { func_name: "listen_noc_for_pe", comment: S(self.id.get_name()) + " send app msg to pe"})?;
        }
    }

    // SPAWN THREAD (listen_ca_loop)
    fn listen_ca(&self, port_to_noc: PortToNoc, port_from_ca: PortFromCa) -> Result<JoinHandle<()>, Error> {
        let _f = "listen_ca";
        let port = self.clone();
        let child_trace_header = fork_trace_header();
        let thread_name = format!("Port {} {}", self.get_id().get_name(), _f);
        let join_handle = thread::Builder::new().name(thread_name).spawn( move || {
            update_trace_header(child_trace_header);
            let _ = port.listen_ca_loop(port_to_noc.clone(), &port_from_ca).map_err(|e| write_err("port", &e));
            if CONFIG.continue_on_error { let _ = port.listen_ca(port_to_noc, port_from_ca); }
        })?;
        Ok(join_handle)
    }

    // WORKER (PortFromPe)
    fn listen_ca_loop(&self, port_to_noc: PortToNoc, port_from_ca: &PortFromCa) -> Result<(), Error> {
        let _f = "listen_ca_loop";
        {
            if CONFIG.trace_options.all || CONFIG.trace_options.port {
                let trace_params = &TraceHeaderParams { module: file!(), line_no: line!(), function: _f, format: "worker" };
                let trace = json!({ "cell_id": self.cell_id, "id": self.get_id().get_name(), "thread_name": thread::current().name(), "thread_id": TraceHeader::parse(thread::current().id()) });
                let _ = add_to_trace(TraceType::Trace, trace_params, &trace, _f);
            }
        }
        loop {
            let bytes = port_from_ca.recv().context(PortError::Chain { func_name: _f, comment: S(self.id.get_name()) + " recv from ca"})?;
            {
                if CONFIG.trace_options.all || CONFIG.trace_options.port {
                    let trace_params = &TraceHeaderParams { module: file!(), line_no: line!(), function: _f, format: "port_from_ca" };
                    let trace = json!({ "cell_id": self.cell_id, "id": self.get_id().get_name(), "bytes": bytes.to_string()? });
                    let _ = add_to_trace(TraceType::Trace, trace_params, &trace, _f);
                }
            }
            self.send_to_noc(&port_to_noc, bytes)?;
        }
    }

    // SPAWN THREAD (listen_link, listen_pe)
    pub fn link_channel(&self, port_link_channel_or_ecnl_port: Either<(PortToLink, PortFromLink), Arc<ECNL_Port>>,
                        port_from_pe: PortFromPe) {
        let _f = "link_channel";
        let mut port = self.clone();
        let child_trace_header = fork_trace_header();
        let thread_name = format!("Port {} listen_link", self.get_id().get_name());
        #[cfg(any(feature = "noc", feature = "simulator"))]
        let port_link_channel_clone_or_ecnl_port = {
            let (port_to_link, port_from_link) = port_link_channel_or_ecnl_port.clone().left().expect("ecnl in simulator");
            let port_to_link_clone = port_to_link.clone();
            Either::Left((port_to_link_clone, port_from_link))
        };
        #[cfg(feature = "cell")]
        let port_link_channel_clone_or_ecnl_port = {
            Either::Right(port_link_channel_or_ecnl_port.clone().right().unwrap())
        };
        thread::Builder::new().name(thread_name).spawn( move || {
            update_trace_header(child_trace_header);
            let _ = port.listen_link_loop(port_link_channel_clone_or_ecnl_port).map_err(|e| write_err("port", &e));
            if CONFIG.continue_on_error { }
        }).expect("thread failed");
        let port = self.clone();
        let child_trace_header = fork_trace_header();
        let thread_name = format!("Port {} listen_pe", self.get_id().get_name());
        thread::Builder::new().name(thread_name).spawn( move || {
            update_trace_header(child_trace_header);
            #[cfg(any(feature="noc", feature = "simulator"))]
            let port_to_link_or_ecnl_port = {
                let (port_to_link, port_from_link) = port_link_channel_or_ecnl_port.left().expect("ecnl in simulator");
                Either::Left(port_to_link)
            };
            #[cfg(feature = "cell")]
            let port_to_link_or_ecnl_port: Either<PortToLink, Arc<ECNL_Port>> = {
                Either::Right(port_link_channel_or_ecnl_port.clone().right().unwrap())
            };
            let _ = port.listen_pe_loop(&port_to_link_or_ecnl_port, &port_from_pe).map_err(|e| write_err("port", &e));
            if CONFIG.continue_on_error { }
        }).expect("thread failed");
    }

    // WORKER (PortFromLink)
    fn listen_link_loop(&mut self, port_link_channel_or_ecnl_port: Either<(PortToLink, PortFromLink), Arc<ECNL_Port>>) -> Result<(), Error> {
        let _f = "listen_link_loop";
        {
            if CONFIG.trace_options.all || CONFIG.trace_options.port {
                let trace_params = &TraceHeaderParams { module: file!(), line_no: line!(), function: _f, format: "worker" };
                let trace = json!({ "cell_id": self.cell_id, "id": self.get_id().get_name(), "thread_name": thread::current().name(), "thread_id": TraceHeader::parse(thread::current().id()) });
                let _ = add_to_trace(TraceType::Trace, trace_params, &trace, _f);
            }
        }
        let port_to_pe = self.port_to_pe_or_ca.clone().left().expect("Port: Sender to Pe must be set");
        let mut msg: LinkToPortPacket;
        #[cfg(any(feature = "noc", feature = "simulator"))] {
            loop {
                let (port_to_link, port_from_link) = port_link_channel_or_ecnl_port.clone().left().expect("ecnl in simulator");
                msg = port_from_link.recv().context(PortError::Chain { func_name: _f, comment: S(self.id.get_name()) + " recv from link"})?;
		        {
                    if CONFIG.trace_options.all || CONFIG.trace_options.port {
                        match &msg {
                            LinkToPortPacket::Packet(packet) => {
                                let trace_params = &TraceHeaderParams { module: file!(), line_no: line!(), function: _f, format: "port_from_link_packet" };
                                let trace = json!({ "cell_id": self.cell_id, "id": self.get_id().get_name(), "packet":packet.to_string()? });
                                let _ = add_to_trace(TraceType::Trace, trace_params, &trace, _f);
                            },
                            LinkToPortPacket::Status(status) => {
                                let trace_params = &TraceHeaderParams { module: file!(), line_no: line!(), function: _f, format: "port_from_link_status" };
                                let trace = json!({ "cell_id": self.cell_id, "id": self.get_id().get_name(), "status": status, "msg": msg});
                                let _ = add_to_trace(TraceType::Trace, trace_params, &trace, _f);
                            },
			            }
                    }
                }
		        match msg {
                    LinkToPortPacket::Status(status) => {
			            match status {
                            PortStatus::Connected => self.set_connected(),
                            PortStatus::Disconnected => self.set_disconnected()
			            };
			            {
                            if CONFIG.trace_options.all || CONFIG.trace_options.port {
				                let trace_params = &TraceHeaderParams { module: file!(), line_no: line!(), function: _f, format: "port_to_pe_status" };
				                let trace = json!({ "cell_id": self.cell_id, "id": self.get_id().get_name(), "status": status });
				                let _ = add_to_trace(TraceType::Trace, trace_params, &trace, _f);
                            }
			            }
			            port_to_pe.send(PortToPePacket::Status((self.port_number.get_port_no(), self.is_border, status))).context(PortError::Chain { func_name: _f, comment: S(self.id.get_name()) + " send status to pe"})?;
                    }
                    LinkToPortPacket::Packet(mut packet) => {
			            let ait_state = packet.get_ait_state();
			            match ait_state {
                            AitState::AitD |
                            AitState::Ait => return Err(PortError::Ait { func_name: _f, ait_state }.into()),

                            AitState::Tick => (), // TODO: Send AitD to packet engine
                            AitState::Entl |
                            AitState::Normal => {
                                {
                                    if CONFIG.trace_options.all || CONFIG.trace_options.port {
                                        let trace_params = &TraceHeaderParams { module: file!(), line_no: line!(), function: _f, format: "port_to_pe_packet" };
                                        let trace = json!({ "cell_id": self.cell_id, "id": self.get_id().get_name(), "packet":packet.to_string()? });
                                        let _ = add_to_trace(TraceType::Trace, trace_params, &trace, _f);
                                    }
                                }
                                port_to_pe.send(PortToPePacket::Packet((self.port_number.get_port_no(), packet)))?;
                            },
                            AitState::Teck |
                            AitState::Tack => {
                                packet.next_ait_state()?;
                                {
                                    if CONFIG.trace_options.all | CONFIG.trace_options.port {
                                        let ait_state = packet.get_ait_state();
                                        let trace_params = &TraceHeaderParams { module: file!(), line_no: line!(), function: _f, format: "port_to_link" };
                                        let trace = json!({ "cell_id": self.cell_id, "id": self.get_id().get_name(), "ait_state": ait_state, "packet":packet.to_string()? });
                                        let _ = add_to_trace(TraceType::Trace, trace_params, &trace, _f);
                                    }
                                }
                                port_to_link.send(packet)?;
                            }
                            AitState::Tock => {
                                packet.next_ait_state()?;
                                {
                                    if CONFIG.trace_options.all | CONFIG.trace_options.port {
                                        let ait_state = packet.get_ait_state();
                                        let trace_params = &TraceHeaderParams { module: file!(), line_no: line!(), function: _f, format: "port_to_link" };
                                        let trace = json!({ "cell_id": self.cell_id, "id": self.get_id().get_name(), "ait_state": ait_state, "packet":packet.to_string()? });
                                        let _ = add_to_trace(TraceType::Trace, trace_params, &trace, _f);
                                    }
                                }
                                port_to_link.send(packet.clone())?;
                                packet.make_ait_send();
                                {
                                    if CONFIG.trace_options.all || CONFIG.trace_options.port {
                                        let trace_params = &TraceHeaderParams { module: file!(), line_no: line!(), function: _f, format: "port_to_pe_packet" };
                                        let trace = json!({ "cell_id": self.cell_id, "id": self.get_id().get_name(), "packet":packet.to_string()? });
                                        let _ = add_to_trace(TraceType::Trace, trace_params, &trace, _f);
                                    }
                                }
                                port_to_pe.send(PortToPePacket::Packet((self.port_number.get_port_no(), packet)))?;
                            },
			            }
                    }
		        }
            }
        }
        #[cfg(feature = "cell")] {
            let ecnl_port = port_link_channel_or_ecnl_port.clone().right().expect("port_link_channel in cell");
	        return ecnl_port.listen(self, port_to_pe);
	    }
        #[cfg(feature = "noc")]
        return Ok(()) // For now, needs to be fleshed out!
    }
    // WORKER (PortFromPe)
    fn listen_pe_loop(&self, port_to_link_or_ecnl_port: &Either<PortToLink, Arc<ECNL_Port>>, port_from_pe: &PortFromPe) -> Result<(), Error> {
        let _f = "listen_pe_loop";
        {
            if CONFIG.trace_options.all || CONFIG.trace_options.port {
                let trace_params = &TraceHeaderParams { module: file!(), line_no: line!(), function: _f, format: "worker" };
                let trace = json!({ "cell_id": self.cell_id, "id": self.get_id().get_name(), "thread_name": thread::current().name(), "thread_id": TraceHeader::parse(thread::current().id()) });
                let _ = add_to_trace(TraceType::Trace, trace_params, &trace, _f);
            }
        }
        loop {
            //println!("Port {}: waiting for packet from pe", id);
            let mut packet = port_from_pe.recv().context(PortError::Chain { func_name: _f, comment: S(self.id.get_name()) + " port_from_pe"})?;
            {
                if CONFIG.trace_options.all || CONFIG.trace_options.port {
                    let trace_params = &TraceHeaderParams { module: file!(), line_no: line!(), function: _f, format: "port_from_pe" };
                    let trace = json!({ "cell_id": self.cell_id, "id": self.get_id().get_name(), "packet":packet.to_string()? });
                    let _ = add_to_trace(TraceType::Trace, trace_params, &trace, _f);
                }
            }
	        let ait_state = packet.get_ait_state();
<<<<<<< HEAD
            match ait_state {
                AitState::AitD |
                AitState::Tick |
                AitState::Tock |
                AitState::Tack |
                AitState::Teck => return Err(PortError::Ait { func_name: _f, ait_state }.into()), // Not allowed here
                
                AitState::Ait => {
                    packet.next_ait_state()?;
                },
                AitState::Entl | // Only needed for simulator, should be handled by port
                AitState::Normal => ()
            }
=======
>>>>>>> a31877d3
            {
                if CONFIG.trace_options.all | CONFIG.trace_options.port {
                    let ait_state = packet.get_ait_state();
                    let trace_params = &TraceHeaderParams { module: file!(), line_no: line!(), function: _f, format: "port_to_link" };
                    let trace = json!({ "cell_id": self.cell_id, "id": self.get_id().get_name(), "ait_state": ait_state, "packet": packet.to_string()? });
                    let _ = add_to_trace(TraceType::Trace, trace_params, &trace, _f);
                }
            }
            #[cfg(any(feature = "noc", feature = "simulator"))]
            {
<<<<<<< HEAD
		        port_to_link_or_ecnl_port.clone().left().expect("ecnl port in simulator").send(packet)?;
=======
		match ait_state {
	            AitState::AitD |
                    AitState::Tick |
		    AitState::Tock |
		    AitState::Tack |
		    AitState::Teck => return Err(PortError::Ait { func_name: _f, ait_state }.into()), // Not allowed here
                
		    AitState::Ait => {
                        packet.next_ait_state()?;
            	    },
                    AitState::Entl | // Only needed for simulator, should be handled by port
                    AitState::Normal => ()
                }
		port_to_link_or_ecnl_port.clone().left().expect("ecnl port in simulator").send(packet)?;
>>>>>>> a31877d3
            }
            #[cfg(feature = "cell")]
            {
                port_to_link_or_ecnl_port.clone().right().expect("simulated port in cell").send(&packet)?;
            }
        }
    }
    fn send_to_noc(&self, port_to_noc: &PortToNoc, bytes: ByteArray) -> Result<(), Error> {
        let _f = "send_to_noc";
        {
            if CONFIG.trace_options.all | CONFIG.trace_options.port {
                let trace_params = &TraceHeaderParams { module: file!(), line_no: line!(), function: _f, format: "port_to_noc" };
                let trace = json!({ "cell_id": self.cell_id, "id": self.get_id().get_name(), "bytes": bytes.to_string()? });
                let _ = add_to_trace(TraceType::Trace, trace_params, &trace, _f);
            }
        }
        port_to_noc.send(bytes)?;
        Ok(())
    }
}
impl fmt::Display for Port { 
    fn fmt(&self, f: &mut fmt::Formatter<'_>) -> fmt::Result {
        let is_connected = self.is_connected();
        let mut s = format!("Port {} {}", self.port_number, self.id);
        if self.is_border { s = s + " is boundary  port,"; }
        else              { s = s + " is ECLP port,"; }
        if is_connected   { s = s + " is connected"; }
        else              { s = s + " is not connected"; }
        write!(f, "{}", s)
    }
}
// Errors
use failure::{Error, ResultExt};
#[derive(Debug, Fail)]
pub enum PortError {
    #[fail(display = "PortError::Ait {} {} is not allowed here", func_name, ait_state)]
    Ait { func_name: &'static str, ait_state: AitState },
    #[fail(display = "PortError::Chain {} {}", func_name, comment)]
    Chain { func_name: &'static str, comment: String },
    #[fail(display = "PortError::NonApp {}: Non APP message received on port {}, with is a border port", func_name, port_no)]
    NonApp { func_name: &'static str, port_no: u8 },
    #[fail(display = "PortError::App {}: APP message received on port {}, with is not a border port", func_name, port_no)]
    App { func_name: &'static str, port_no: u8 }
}<|MERGE_RESOLUTION|>--- conflicted
+++ resolved
@@ -333,22 +333,6 @@
                 }
             }
 	        let ait_state = packet.get_ait_state();
-<<<<<<< HEAD
-            match ait_state {
-                AitState::AitD |
-                AitState::Tick |
-                AitState::Tock |
-                AitState::Tack |
-                AitState::Teck => return Err(PortError::Ait { func_name: _f, ait_state }.into()), // Not allowed here
-                
-                AitState::Ait => {
-                    packet.next_ait_state()?;
-                },
-                AitState::Entl | // Only needed for simulator, should be handled by port
-                AitState::Normal => ()
-            }
-=======
->>>>>>> a31877d3
             {
                 if CONFIG.trace_options.all | CONFIG.trace_options.port {
                     let ait_state = packet.get_ait_state();
@@ -359,9 +343,6 @@
             }
             #[cfg(any(feature = "noc", feature = "simulator"))]
             {
-<<<<<<< HEAD
-		        port_to_link_or_ecnl_port.clone().left().expect("ecnl port in simulator").send(packet)?;
-=======
 		match ait_state {
 	            AitState::AitD |
                     AitState::Tick |
@@ -376,7 +357,6 @@
                     AitState::Normal => ()
                 }
 		port_to_link_or_ecnl_port.clone().left().expect("ecnl port in simulator").send(packet)?;
->>>>>>> a31877d3
             }
             #[cfg(feature = "cell")]
             {
