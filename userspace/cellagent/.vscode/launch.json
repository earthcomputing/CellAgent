--- conflicted
+++ resolved
@@ -2,22 +2,9 @@
     "version": "2.0.0",
     "configurations": [
       {
-<<<<<<< HEAD
-        "type": "lldb",
-        "request": "launch",
-        "name": "Launch",
-        "cargo": {
-          "args": [
-            "build",
-            "--bin=simulator",
-            "--features=simulator"
-          ]
-        },
-=======
         "name": "Launch",
         "type": "lldb",
         "request": "launch",
->>>>>>> a31877d3
         "args": [
             "${workspaceFolder}/configs/10cell_config.json"       
         ],
@@ -30,13 +17,8 @@
         "sourceLanguages": [
           "rust"
         ],
-<<<<<<< HEAD
-        "env":{"SERVER_URL":"127.0.0.1:8088", "HTML": "html/index.html"}
-      }
-=======
         "env":{"SERVER_URL":"127.0.0.1:8088", "HTML": "html/index.html"},
         "preLaunchTask": "cargo build"
       },
->>>>>>> a31877d3
     ]
 }