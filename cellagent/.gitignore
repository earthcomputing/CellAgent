--- conflicted
+++ resolved
@@ -2,12 +2,6 @@
 out
 target
 .idea
-<<<<<<< HEAD
 .vscode
-=======
-node_modules
-.vscode
-bin
 trace
-trace-replay
->>>>>>> 9ecf1277
+trace-replay